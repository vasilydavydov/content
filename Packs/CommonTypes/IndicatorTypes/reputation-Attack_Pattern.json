{
    "defaultMapping": {
        "aliases": {
            "simple": "AttackPattern.Aliases",
            "complex": null
        },
        "communitynotes": {
            "simple": "AttackPattern.CommunityNotes",
            "complex": null
        },
        "description": {
            "simple": "AttackPattern.Description",
            "complex": null
        },
        "externalreferences": {
            "simple": "AttackPattern.ExternalReferences",
            "complex": null
        },
        "killchainphases": {
            "simple": "AttackPattern.KillChainPhases",
            "complex": null
        },
        "operatingsystemrefs": {
            "simple": "AttackPattern.OperatingSystemRefs",
            "complex": null
        },
        "stixid": {
            "simple": "AttackPattern.STIXID",
            "complex": null
        },
        "tags": {
            "simple": "AttackPattern.Tags",
            "complex": null
        }
    },
    "details": "Attack Pattern",
    "legacyNames": [
        "STIX Attack Pattern"
    ],
    "disabled": false,
    "expiration": 0,
    "file": false,
    "formatScript": "ExtractAttackPattern",
    "id": "Attack Pattern",
    "locked": false,
    "mergeContext": false,
<<<<<<< HEAD
    "regex": "(T\\d{3,4}\\.\\d{3}|T\\d{3,4})",
=======
    "regex": "\\bT\\d{4}(?:\\.\\d{3})?\\b",
    "reputationCommand": "",
    "reputationScriptName": "",
    "sortValues": null,
>>>>>>> 6ac6a928
    "system": false,
    "updateAfter": 0,
    "version": -1,
    "fromVersion": "6.2.0",
    "layout": "STIX Attack Pattern"
}<|MERGE_RESOLUTION|>--- conflicted
+++ resolved
@@ -44,14 +44,10 @@
     "id": "Attack Pattern",
     "locked": false,
     "mergeContext": false,
-<<<<<<< HEAD
-    "regex": "(T\\d{3,4}\\.\\d{3}|T\\d{3,4})",
-=======
     "regex": "\\bT\\d{4}(?:\\.\\d{3})?\\b",
     "reputationCommand": "",
     "reputationScriptName": "",
     "sortValues": null,
->>>>>>> 6ac6a928
     "system": false,
     "updateAfter": 0,
     "version": -1,
