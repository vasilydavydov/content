--- conflicted
+++ resolved
@@ -888,11 +888,7 @@
     - contextPath: ZeroFox.Exploits.URLs
       description: URLs associated to the threat separated by commas.
       type: string
-<<<<<<< HEAD
-  dockerimage: demisto/python3:3.10.13.80014
-=======
   dockerimage: demisto/python3:3.10.13.83255
->>>>>>> ae29c3ad
   isfetch: true
   longRunning: false
   longRunningPort: false
