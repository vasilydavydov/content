--- conflicted
+++ resolved
@@ -70,11 +70,7 @@
       longRunning:
         type: bool
       longRunningPort:
-<<<<<<< HEAD
-        type: str
-=======
-        type: bool
->>>>>>> ea09bad8
+        type: bool
       commands:
         type: seq
         sequence:
