--- conflicted
+++ resolved
@@ -3,13 +3,6 @@
     "testInterval": 30,
     "tests": [
         {
-<<<<<<< HEAD
-            "integrations": {
-                "name": "carbonblack",
-                "byoi": false
-            },
-            "playbookID": "Carbon Black Rapid IOC Hunting - Test"
-=======
             "integrations": [
               "AlienVault OTX",
               {
@@ -18,7 +11,6 @@
               }],
             "playbookID": "entity_enrichment_generic_test",
             "timeout": 240
->>>>>>> 5b65cb1e
         },
         {
             "integrations":"Cylance Protect",
