--- conflicted
+++ resolved
@@ -2,11 +2,7 @@
     "name": "Core - Investigation and Response",
     "description": "Automates incident response",
     "support": "xsoar",
-<<<<<<< HEAD
-    "currentVersion": "1.3.40",
-=======
-    "currentVersion": "1.3.41",
->>>>>>> 15f241f1
+    "currentVersion": "1.3.42",
     "author": "Cortex XSOAR",
     "url": "https://www.paloaltonetworks.com/cortex",
     "email": "",
