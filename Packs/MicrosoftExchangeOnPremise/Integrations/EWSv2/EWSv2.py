--- conflicted
+++ resolved
@@ -3,13 +3,11 @@
 import subprocess
 import warnings
 from multiprocessing import Process
-<<<<<<< HEAD
-=======
 from typing import Optional
 
->>>>>>> 252a387a
 import dateparser  # type: ignore
 import exchangelib
+
 from CommonServerPython import *
 from io import StringIO
 from exchangelib import (BASIC, DELEGATE, DIGEST, IMPERSONATION, NTLM, Account,
@@ -36,6 +34,7 @@
 from requests.exceptions import ConnectionError
 from exchangelib.version import VERSIONS as EXC_VERSIONS
 
+
 # Exchange2 2019 patch - server dosen't connect with 2019 but with other versions creating an error mismatch (see CIAC-3086),
 # overriding this function to remove minor version test and remove error throw.
 # opened bug for exchanglib here https://github.com/ecederstrand/exchangelib/issues/1210
@@ -126,6 +125,7 @@
 MARK_AS_READ = demisto.params().get('markAsRead', False)
 MAX_FETCH = min(50, int(demisto.params().get('maxFetch', 50)))
 FETCH_TIME = demisto.params().get('fetch_time') or '10 minutes'
+
 LAST_RUN_IDS_QUEUE_SIZE = 500
 
 START_COMPLIANCE = """
