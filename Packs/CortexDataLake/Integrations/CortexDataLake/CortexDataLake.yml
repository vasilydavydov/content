category: Analytics & SIEM
commonfields:
  id: Cortex Data Lake
  version: -1
configuration:
- display: Token
  name: refresh_token
  type: 4
  hidden: true
  required: false
- display: ID
  name: reg_id
  type: 4
  hidden: true
  required: false
- display: Key
  name: auth_key
  type: 4
  hidden: true
  required: false
- displaypassword: Key
  name: credentials_auth_key
  hiddenusername: true
  type: 9
  required: false
- displaypassword: Token
  additionalinfo: The API Key to use for connection
  name: credentials_refresh_token
  hiddenusername: true
  type: 9
  required: false
- displaypassword: ID
  name: credentials_reg_id
  type: 9
  hiddenusername: true
  section: Connect
  required: false
- display: Fetch incidents
  name: isFetch
  type: 8
  required: false
- defaultvalue: 24 hours
  display: First fetch time (<number> <time unit>, e.g., 12 hours, 7 days, 3 months, 1 year)
  name: first_fetch_timestamp
  type: 0
  required: false
- additionalinfo: Choose which table incidents will be fetched from.
  defaultvalue: firewall.threat
  display: Fetch Table
  name: fetch_table
  options:
  - firewall.threat
  - firewall.file_data
  - firewall.auth
  - firewall.decryption
  - firewall.extpcap
  - firewall.globalprotect
  - firewall.hipmatch
  - firewall.iptag
  - firewall.traffic
  - firewall.url
  - firewall.userid
  - log.system
  - log.config
  type: 15
  required: false
- display: Severity of events to fetch (Firewall)
  name: firewall_severity
  options:
  - all
  - Critical
  - High
  - Medium
  - Low
  - Informational
  - Unused
  type: 16
  required: false
- display: Subtype of events to fetch (Firewall)
  name: firewall_subtype
  options:
  - all
  - attack
  - url
  - virus
  - spyware
  - vulnerability
  - file
  - scan
  - flood
  - packet
  - resource
  - data
  - url-content
  - wildfire
  - extpcap
  - wildfire-virus
  - http-hdr-insert
  - http-hdr
  - email-hdr
  - spyware-dns
  - spyware-wildfire-dns
  - spyware-wpc-dns
  - spyware-custom-dns
  - spyware-cloud-dns
  - spyware-raven
  - spyware-wildfire-raven
  - spyware-wpc-raven
  - wpc-virus
  - sctp
  type: 16
  required: false
- additionalinfo: Comma-separated fields that will be fetched with every incident, e.g., "pcap,session_id". Enter "*" for all possible fields.
  defaultvalue: '*'
  display: Fetch Fields
  name: fetch_fields
  type: 12
  required: false
- additionalinfo: 'Filter the fetched incidents according to the given query. Query example: "source_ip.value LIKE `192.168.1.*` AND dst = `192.168.1.12`" Note: Can not be used in combination with `Severity` and `Subtype` parameters.'
  display: Fetch Filter
  name: filter_query
  type: 12
  required: false
- display: Incident type
  name: incidentType
  type: 13
  required: false
- additionalinfo: "The maximum number of incidents to fetch per query.\t\nCaution: A large number could create overload. Default is 10."
  defaultvalue: '10'
  display: Max. number of incidents fetched per query
  name: limit
  type: 0
  required: false
- defaultvalue: 'false'
  display: Use system proxy settings
  name: proxy
  type: 8
  required: false
- defaultvalue: 'false'
  display: Trust any certificate (not secure)
  name: insecure
  type: 8
  required: false
description: Palo Alto Networks Strata Logging Service XSOAR Connector provides cloud-based, centralized log storage and aggregation for your organization on premise, virtual (private cloud and public cloud) firewalls, for Prisma Access, and for cloud-delivered services such as Cortex XDR.
display: Strata Logging Service XSOAR Connector
name: Cortex Data Lake
script:
  commands:
  - arguments:
    - defaultValue: SELECT * FROM `firewall.traffic`
      description: |-
        A free-text SQL query. For example, query="SELECT * FROM `firewall.traffic`".
        There are multiple tables in Loggings, for example: threat, traffic, and so on.
        Refer to the Cortex Logging service schema reference for the full list.
      name: query
    - defaultValue: '10'
      description: The maximum number of logs to return. Default is 10.
      name: limit
    - auto: PREDEFINED
      defaultValue: 'true'
      description: If set to false, query results are not mapped into the standard command context. Default is "true".
      name: transform_results
      predefined:
      - 'true'
      - 'false'
    description: Runs a query on  any table or field.
    execution: true
    name: cdl-query-logs
    outputs:
    - contextPath: CDL.Logging.Action
      description: Identifies the action that the firewall took for the network traffic.
      type: String
    - contextPath: CDL.Logging.App
      description: Application associated with the network traffic.
      type: String
    - contextPath: CDL.Logging.Protocol
      description: IP protocol associated with the session.
      type: String
    - contextPath: CDL.Logging.DestinationIP
      description: Original destination IP address.
      type: String
    - contextPath: CDL.Logging.RuleMatched
      description: Name of the security policy rule that the network traffic matched.
      type: String
    - contextPath: CDL.Logging.CharacteristicOfApp
      description: Identifies the behavioral characteristic of the application associated with the network traffic.
      type: Number
    - contextPath: CDL.Logging.LogSourceName
      description: Name of the source of the log.
      type: String
    - contextPath: CDL.Logging.IsNat
      description: Indicates if the firewall is performing network address translation (NAT) for the logged traffic. If it is, this value is 1.
      type: Boolean
    - contextPath: CDL.Logging.NatDestinationPort
      description: Post-NAT destination port.
      type: Number
    - contextPath: CDL.Logging.NatDestination
      description: If destination NAT was performed, the post-NAT destination IP address.
      type: String
    - contextPath: CDL.Logging.NatSource
      description: If source NAT was performed, the post-NAT source IP address.
      type: String
    - contextPath: CDL.Logging.SourceIP
      description: Original source IP address.
      type: String
    - contextPath: CDL.Logging.AppCategory
      description: Identifies the high-level family of the application.
      type: String
    - contextPath: CDL.Logging.SourceLocation
      description: Source country or internal region for private addresses.
      type: String
    - contextPath: CDL.Logging.DestinationLocation
      description: Destination country or internal region for private addresses.
      type: String
    - contextPath: CDL.Logging.FileSHA256
      description: The binary hash (SHA256) of the file sent for virus analysis.
      type: String
    - contextPath: CDL.Logging.FileName
      description: The name of the infected file.
      type: String
    - contextPath: CDL.Logging.TimeGenerated
      description: Time when the log was generated on the firewall's data plane.
      type: Date
  - arguments:
    - defaultValue: '''1970-01-01 00:00:00'''
      description: The query start time. For example, start_time="2018-04-26 00:00:00". Default is 1970-01-01 00:00:00.
      name: start_time
    - description: The query end time. For example, end_time="2018-04-26 00:00:00".
      name: end_time
    - defaultValue: '10'
      description: The maximum number of logs to return. Default is 10.
      name: limit
    - auto: PREDEFINED
      description: First log time (<number> <time unit>, e.g., 12 minutes, 7 days, 3 weeks).
      name: time_range
    - auto: PREDEFINED
      defaultValue: 'true'
      description: If set to false, query results are not mapped into the standard command context. Default is "true".
      name: transform_results
      predefined:
      - 'true'
      - 'false'
    description: Runs a query on the threat table according to preset queries.
    name: cdl-get-critical-threat-logs
    outputs:
    - contextPath: CDL.Logging.Threat.SessionID
      description: Identifies the firewall's internal identifier for a specific network session.
      type: String
    - contextPath: CDL.Logging.Threat.Action
      description: Identifies the action that the firewall took for the network traffic.
      type: String
    - contextPath: CDL.Logging.Threat.App
      description: Application associated with the network traffic.
      type: String
    - contextPath: CDL.Logging.Threat.IsNat
      description: Indicates whether the firewall is performing network address translation (NAT) for the logged traffic. If it is, this value is 1.
      type: Boolean
    - contextPath: CDL.Logging.Threat.SubcategoryOfApp
      description: Identifies the application's subcategory. The subcategory is related to the application's category, which is identified in category_of_app.
      type: String
    - contextPath: CDL.Logging.Threat.PcapID
      description: Packet capture (pcap) ID. This is used to correlate threat pcap files with extended pcaps taken as a part of the session flow. All threat logs will contain either a pcap_id of 0 (no associated pcap), or an ID referencing the extended pcap file.
      type: String
    - contextPath: CDL.Logging.Threat.NatDestination
      description: If destination NAT is performed, the post-NAT destination IP address. The IP address is an IPv4/IPv6 address in hex format.
      type: String
    - contextPath: CDL.Logging.Threat.Flags
      description: Bit field which provides details on the session, such as whether the session use IPv6, whether the session was denied due to a URL filtering rule, and/or whether the log corresponds to a transaction within an HTTP proxy session.
      type: String
    - contextPath: CDL.Logging.Threat.DestinationPort
      description: Network traffic's destination port. If this value is 0, then the app is using its standard port.
      type: String
    - contextPath: CDL.Logging.Threat.ThreatID
      description: Numerical identifier for the threat type. All threats encountered by Palo Alto Networks firewalls are assigned a unique identifier.
      type: String
    - contextPath: CDL.Logging.Threat.NatSource
      description: If source NAT was performed, the post-NAT source IP address. The IP address is an IPv4/IPv6 address in hex format.
      type: String
    - contextPath: CDL.Logging.Threat.IsURLDenied
      description: Indicates whether the session was denied due to a URL filtering rule.
      type: Boolean
    - contextPath: CDL.Logging.Threat.Users
      description: Source/Destination user. If neither is available, source_ip is used.
      type: String
    - contextPath: CDL.Logging.Threat.TimeGenerated
      description: Time when the log was generated on the firewall's data plane.
      type: Date
    - contextPath: CDL.Logging.Threat.IsPhishing
      description: Indicates whether enterprise credentials were submitted by an end user.
      type: Boolean
    - contextPath: CDL.Logging.Threat.AppCategory
      description: Identifies the high-level family of the application.
      type: String
    - contextPath: CDL.Logging.Threat.SourceLocation
      description: Source country or internal region for private addresses.
      type: String
    - contextPath: CDL.Logging.Threat.DestinationLocation
      description: Destination country or internal region for private addresses.
      type: String
    - contextPath: CDL.Logging.Threat.ToZone
      description: Networking zone to which the traffic was sent.
      type: String
    - contextPath: CDL.Logging.Threat.RiskOfApp
      description: Indicates how risky the application is from a network security perspective.
      type: Number
    - contextPath: CDL.Logging.Threat.NatSourcePort
      description: Post-NAT source port.
      type: Number
    - contextPath: CDL.Logging.Threat.CharacteristicOfApp
      description: Identifies the behavioral characteristic of the application associated with the network traffic.
      type: Unknown
    - contextPath: CDL.Logging.Threat.FromZone
      description: The networking zone from which the traffic originated.
      type: String
    - contextPath: CDL.Logging.Threat.Vsys
      description: String representation of the unique identifier for a virtual system on a Palo Alto Networks firewall.
      type: String
    - contextPath: CDL.Logging.Threat.Protocol
      description: IP protocol associated with the session.
      type: String
    - contextPath: CDL.Logging.Threat.NatDestinationPort
      description: Post-NAT destination port.
      type: Number
    - contextPath: CDL.Logging.Threat.DestinationIP
      description: Original destination IP address.
      type: String
    - contextPath: CDL.Logging.Threat.SourceIP
      description: Original source IP address.
      type: String
    - contextPath: CDL.Logging.Threat.RuleMatched
      description: Name of the security policy rule that the network traffic matched.
      type: String
    - contextPath: CDL.Logging.Threat.ThreatCategory
      description: Threat category of the detected threat.
      type: String
    - contextPath: CDL.Logging.Threat.ThreatName
      description: Threat name of the detected threat.
      type: String
    - contextPath: CDL.Logging.Threat.LogSourceName
      description: Name of the source of the log.
      type: String
    - contextPath: CDL.Logging.Threat.Subtype
      description: Identifies the log subtype.
      type: String
    - contextPath: CDL.Logging.Threat.Direction
      description: Indicates the direction of the attack.
      type: String
    - contextPath: CDL.Logging.Threat.FileName
      description: The name of the file that is blocked.
      type: String
    - contextPath: CDL.Logging.Threat.VendorSeverity
      description: Severity associated with the event.
      type: String
    - contextPath: CDL.Logging.Threat.LogTime
      description: Time the log was received in Strata Logging Service XSOAR Connector.
      type: String
    - contextPath: CDL.Logging.Threat.LogSourceID
      description: ID that uniquely identifies the source of the log. If the source is a firewall, then it is its serial number.
      type: String
    - contextPath: CDL.Logging.Threat.VsysID
      description: A unique identifier for a virtual system on a Palo Alto Networks firewall.
      type: Number
    - contextPath: CDL.Logging.Threat.URLDomain
      description: The name of the internet domain that was visited in this session.
      type: String
    - contextPath: CDL.Logging.Threat.URLCategory
      description: The URL category.
      type: String
    - contextPath: CDL.Logging.Threat.SourcePort
      description: Source port utilized by the session.
      type: Number
  - arguments:
    - defaultValue: '''1970-01-01 00:00:00'''
      description: Query start time. For example, start_time="2018-04-26 00:00:00". Default is 1970-01-01 00:00:00.
      name: start_time
    - description: Query end time. For example, end_time="2018-04-26 00:00:00".
      name: end_time
    - defaultValue: '10'
      description: The maximum number of logs to return. Default is 10.
      name: limit
    - auto: PREDEFINED
      description: First log time (<number> <time unit>, e.g., 12 minutes, 7 days, 3 weeks).
      name: time_range
    description: Runs a query on traffic table where app_sub_category = "social networking".
    name: cdl-get-social-applications
    outputs:
    - contextPath: CDL.Logging.Traffic.Action
      description: Identifies the action that the firewall took for the network traffic.
      type: String
    - contextPath: CDL.Logging.Traffic.RiskOfApp
      description: Indicates how risky the application is from a network security perspective.
      type: String
    - contextPath: CDL.Logging.Traffic.NatSourcePort
      description: Post-NAT source port.
      type: Number
    - contextPath: CDL.Logging.Traffic.SessionID
      description: Identifies the firewall's internal identifier for a specific network session.
      type: String
    - contextPath: CDL.Logging.Traffic.Packets
      description: Number of total packets (transmit and receive) seen for the session.
      type: String
    - contextPath: CDL.Logging.Traffic.CharacteristicOfApp
      description: Identifies the behavioral characteristic of the application associated with the network traffic.
      type: String
    - contextPath: CDL.Logging.Traffic.App
      description: Application associated with the network traffic.
      type: String
    - contextPath: CDL.Logging.Traffic.Vsys
      description: Virtual system associated with the network traffic.
      type: String
    - contextPath: CDL.Logging.Traffic.IsNat
      description: Indicates whether the firewall is performing network address translation (NAT) for the logged traffic. If it is, this value is 1, otherwise it is 0.
      type: Boolean
    - contextPath: CDL.Logging.Traffic.LogTime
      description: Time the log was received in Strata Logging Service XSOAR Connector.
      type: date
    - contextPath: CDL.Logging.Traffic.SubcategoryOfApp
      description: Identifies the application's subcategory. The subcategory is related to the application's category.
      type: String
    - contextPath: CDL.Logging.Traffic.Protocol
      description: IP protocol associated with the session.
      type: String
    - contextPath: CDL.Logging.Traffic.NatDestinationPort
      description: Post-NAT destination port.
      type: String
    - contextPath: CDL.Logging.Traffic.DestinationIP
      description: Original destination IP address.
      type: String
    - contextPath: CDL.Logging.Traffic.NatDestination
      description: If destination NAT performed, the post-NAT destination IP address.
      type: String
    - contextPath: CDL.Logging.Traffic.RuleMatched
      description: Name of the security policy rule that the network traffic matched.
      type: String
    - contextPath: CDL.Logging.Traffic.DestinationPort
      description: Network traffic's destination port. If this value is 0, then the app is using its standard port.
      type: String
    - contextPath: CDL.Logging.Traffic.TotalTimeElapsed
      description: Total time for the network session to complete.
      type: String
    - contextPath: CDL.Logging.Traffic.LogSourceName
      description: Device name of the source of the log.
      type: String
    - contextPath: CDL.Logging.Traffic.Subtype
      description: The log sub type.
      type: String
    - contextPath: CDL.Logging.Traffic.Users
      description: Source/Destination user. If neither is available, source_ip is used.
      type: String
    - contextPath: CDL.Logging.Traffic.TunneledApp
      description: Whether the app is tunneled.
      type: String
    - contextPath: CDL.Logging.Traffic.IsPhishing
      description: Indicates whether enterprise credentials were submitted by an end user.
      type: String
    - contextPath: CDL.Logging.Traffic.SessionEndReason
      description: The reason a session terminated.
      type: String
    - contextPath: CDL.Logging.Traffic.NatSource
      description: If source NAT was performed, the post-NAT source IP address.
      type: String
    - contextPath: CDL.Logging.Traffic.SourceIP
      description: Original source IP address.
      type: String
    - contextPath: CDL.Logging.Traffic.SessionStartIP
      description: Time when the session was established.
      type: date
    - contextPath: CDL.Logging.Traffic.TimeGenerated
      description: Time when the log was generated on the firewall's data plane.
      type: date
    - contextPath: CDL.Logging.Traffic.AppCategory
      description: Identifies the high-level family of the application.
      type: String
    - contextPath: CDL.Logging.Traffic.SourceLocation
      description: Source country or internal region for private addresses.
      type: String
    - contextPath: CDL.Logging.Traffic.DestinationLocation
      description: Destination country or internal region for private addresses.
      type: String
    - contextPath: CDL.Logging.Traffic.LogSourceID
      description: ID that uniquely identifies the source of the log. If the source is a firewall, then it is its serial number.
      type: String
    - contextPath: CDL.Logging.Traffic.TotalBytes
      description: Number of total bytes (transmit and receive).
      type: String
    - contextPath: CDL.Logging.Traffic.VsysID
      description: A unique identifier for a virtual system on a Palo Alto Networks firewall.
      type: String
    - contextPath: CDL.Logging.Traffic.ToZone
      description: Networking zone to which the traffic was sent.
      type: String
    - contextPath: CDL.Logging.Traffic.URLCategory
      description: The URL category.
      type: String
    - contextPath: CDL.Logging.Traffic.SourcePort
      description: Source port utilized by the session.
      type: String
    - contextPath: CDL.Logging.Traffic.Tunnel
      description: Type of tunnel.
      type: String
  - arguments:
    - defaultValue: '''1970-01-01 00:00:00'''
      description: The query start time. For example, start_time="2018-04-26 00:00:00". Default is 1970-01-01 00:00:00.
      name: start_time
    - description: The query end time. For example, end_time="2018-04-26 00:00:00".
      name: end_time
    - defaultValue: '10'
      description: The maximum number of logs to return. Default is 10.
      name: limit
    - auto: PREDEFINED
      description: First log time (<number> <time unit>, e.g., 12 minutes, 7 days, 3 weeks).
      name: time_range
    - description: The SHA256 hash of the file for the query. For example, SHA256="503ca1a4fc0d48b18c0336f544ba0f0abf305ae3a3f49b3c2b86b8645d6572dc" would return all logs associated with this file.
      name: SHA256
      required: true
    description: Runs a query on the threat table with the query 'SELECT * FROM `firewall.threat` WHERE file_sha_256 = <file_hash>'.
    name: cdl-search-by-file-hash
    outputs:
    - contextPath: CDL.Logging.Threat.SessionID
      description: Identifies the firewall's internal identifier for a specific network session.
      type: String
    - contextPath: CDL.Logging.Threat.Action
      description: Identifies the action that the firewall took for the network traffic.
      type: String
    - contextPath: CDL.Logging.Threat.App
      description: Application associated with the network traffic.
      type: String
    - contextPath: CDL.Logging.Threat.IsNat
      description: Indicates whether the firewall is performing network address translation (NAT) for the logged traffic. If it is, this value is 1, otherwise it is 0.
      type: Boolean
    - contextPath: CDL.Logging.Threat.SubcategoryOfApp
      description: Identifies the application's subcategory. The subcategory is related to the application's category, which is identified in category_of_app.
      type: String
    - contextPath: CDL.Logging.Threat.PcapID
      description: Packet capture (pcap) ID. This is used to correlate threat pcap files with extended pcaps taken as a part of the session flow. All threat logs will contain either a pcap_id of 0 (no associated pcap) , or an ID referencing the extended pcap file.
      type: String
    - contextPath: CDL.Logging.Threat.NatDestination
      description: If destination NAT performed, the post-NAT destination IP address. The IP address is an IPv4/IPv6 address in hex format.
      type: String
    - contextPath: CDL.Logging.Threat.Flags
      description: Bit field which provides details on the session, such as whether the session use IPv6, whether the session was denied due to a URL filtering rule, and/or whether the log corresponds to a transaction within an HTTP proxy session.
      type: String
    - contextPath: CDL.Logging.Threat.DestinationPort
      description: Network traffic's destination port. If this value is 0, then the app is using its standard port.
      type: String
    - contextPath: CDL.Logging.Threat.ThreatID
      description: Numerical identifier for the threat type. All threats encountered by Palo Alto Networks firewalls are assigned a unique identifier.
      type: String
    - contextPath: CDL.Logging.Threat.NatSource
      description: If source NAT was performed, the post-NAT source IP address. The IP address is an IPv4/IPv6 address in hex format.
      type: String
    - contextPath: CDL.Logging.Threat.IsURLDenied
      description: Indicates whether the session was denied due to a URL filtering rule.
      type: Boolean
    - contextPath: CDL.Logging.Threat.Users
      description: Source/Destination user. If neither is available, source_ip is used.
      type: String
    - contextPath: CDL.Logging.Threat.TimeGenerated
      description: Time when the log was generated on the firewall's data plane.
      type: Date
    - contextPath: CDL.Logging.Threat.IsPhishing
      description: Indicates whether enterprise credentials were submitted by an end user.
      type: Boolean
    - contextPath: CDL.Logging.Threat.AppCategory
      description: Identifies the high-level family of the application.
      type: String
    - contextPath: CDL.Logging.Threat.SourceLocation
      description: Source country or internal region for private addresses.
      type: String
    - contextPath: CDL.Logging.Threat.DestinationLocation
      description: Destination country or internal region for private addresses.
      type: String
    - contextPath: CDL.Logging.Threat.ToZone
      description: Networking zone to which the traffic was sent.
      type: String
    - contextPath: CDL.Logging.Threat.RiskOfApp
      description: Indicates how risky the application is from a network security perspective.
      type: Number
    - contextPath: CDL.Logging.Threat.NatSourcePort
      description: Post-NAT source port.
      type: Number
    - contextPath: CDL.Logging.Threat.CharacteristicOfApp
      description: Identifies the behavioral characteristic of the application associated with the network traffic.
      type: Unknown
    - contextPath: CDL.Logging.Threat.FromZone
      description: The networking zone from which the traffic originated.
      type: String
    - contextPath: CDL.Logging.Threat.Vsys
      description: String representation of the unique identifier for a virtual system on a Palo Alto Networks firewall.
      type: String
    - contextPath: CDL.Logging.Threat.Protocol
      description: IP protocol associated with the session.
      type: String
    - contextPath: CDL.Logging.Threat.NatDestinationPort
      description: Post-NAT destination port.
      type: Number
    - contextPath: CDL.Logging.Threat.DestinationIP
      description: Original destination IP address.
      type: String
    - contextPath: CDL.Logging.Threat.SourceIP
      description: Original source IP address.
      type: String
    - contextPath: CDL.Logging.Threat.RuleMatched
      description: Unique identifier for the security policy rule that the network traffic matched.
      type: String
    - contextPath: CDL.Logging.Threat.ThreatCategory
      description: Threat category of the detected threat.
      type: String
    - contextPath: CDL.Logging.Threat.LogSourceName
      description: Name of the source of the log.
      type: String
    - contextPath: CDL.Logging.Threat.Subtype
      description: Identifies the log subtype.
      type: String
    - contextPath: CDL.Logging.Threat.Direction
      description: Indicates the direction of the attack.
      type: String
    - contextPath: CDL.Logging.Threat.FileName
      description: The name of the file that is blocked.
      type: String
    - contextPath: CDL.Logging.Threat.VendorSeverity
      description: Severity associated with the event.
      type: String
    - contextPath: CDL.Logging.Threat.LogTime
      description: Time the log was received in Strata Logging Service XSOAR Connector.
      type: String
    - contextPath: CDL.Logging.Threat.LogSourceID
      description: ID that uniquely identifies the source of the log. If the source is a firewall, then it is its serial number.
      type: String
    - contextPath: CDL.Logging.Threat.VsysID
      description: A unique identifier for a virtual system on a Palo Alto Networks firewall.
      type: Number
    - contextPath: CDL.Logging.Threat.URLDomain
      description: The name of the internet domain that was visited in this session.
      type: String
    - contextPath: CDL.Logging.Threat.URLCategory
      description: The URL category.
      type: String
    - contextPath: CDL.Logging.Threat.SourcePort
      description: Source port utilized by the session.
      type: Number
  - arguments:
    - description: A source IP address or an array of source IPs addresses for which to search, for example 1.1.1.1,2.2.2.2.
      name: source_ip
    - description: A rule name or an array of rule names to search.
      name: rule
    - description: A source zone name or an array of source zone names to search.
      name: from_zone
    - description: A destination zone name or an array of zone names to search.
      name: to_zone
    - description: Source port utilized by the session. Can be a port number or an array of destination port numbers to search. For example '443' or '443,445'.
      name: source_port
    - description: An action name or an array of action names to search.
      name: action
    - description: A free-text query for which to search. This forms the WHERE part of the query, for example, !cdl-query-traffic-logs query="source_ip.value LIKE '192.168.1.*' AND dest_ip.value='8.8.8.8' And dest_port=1234".
      name: query
    - auto: PREDEFINED
      defaultValue: all
      description: The fields selected in the query. Selection can be "all" (same as *) or a comma-separated list of specific fields. The list of fields can be found after viewing all the outputted fields with "all".
      name: fields
      predefined:
      - all
      - vendor_name
      - log_source
      - log_source_id
      - log_source_name
      - customer_id
      - log_time
      - log_source_tz_offset
      - log_type
      - sub_type
      - source_ip
      - source_port
      - dest_ip
      - dest_port
      - protocol
      - action_source
      - bytes_total
      - bytes_received
      - bytes_sent
      - ep_assoc_id
      - chunks_total
      - chunks_received
      - chunks_sent
      - packets_total
      - packets_received
      - packets_sent
      - session_start_time
      - total_time_elapsed
      - session_end_reason
      - traffic_flags
      - url_category
      - action
      - action_flags
      - app
      - app_category
      - characteristics_of_app
      - container_of_app
      - dg_hier_level_1
      - dg_hier_level_2
      - dg_hier_level_3
      - dg_hier_level_4
      - dest_uuid
      - dest_location
      - dest_user
      - dest_user_info
      - is_exported
      - is_forwarded
      - from_zone
      - http2_connection
      - inbound_if
      - inbound_if_details
      - is_saas_app
      - is_dup_log
      - is_prisma_branch
      - is_prisma_mobile
      - log_set
      - monitor_tag_imei
      - nat_dest_port
      - nat_dest
      - nat_source_port
      - nat_source
      - non_standard_dest_port
      - outbound_if
      - outbound_if_details
      - parent_session_id
      - parent_start_time
      - count_of_repeats
      - risk_of_app
      - rule_matched
      - rule_matched_uuid
      - sanctioned_state_of_app
      - sequence_no
      - session_id
      - source_uuid
      - source_location
      - source_user
      - source_user_info
      - app_sub_category
      - technology_of_app
      - time_generated
      - to_zone
      - tunnel
      - tunneled_app
      - tunnelid_imsi
      - users
      - vsys_id
      - vsys
      - vsys_name
      - flags
      - is_decrypt_mirror
      - is_sym_return
      - is_container
      - is_server_to_client
      - is_client_to_server
      - is_transaction
      - is_non_std_dest_port
      - is_captive_portal
      - is_nat
      - is_proxy
      - is_packet_capture
      - is_phishing
      - is_mptcp_on
      - is_recon_excluded
      - is_url_denied
      - is_tunnel_inspected
      - is_source_x_fwded
      - is_ipv6
      - is_decrypted_payload_fwded
      - is_decryption_log
      - is_l7_inspection_b4_session
      - sess_owner_rt_midx
      - session_tracker
      - container_id
      - pod_namespace
      - pod_name
      - source_device_class
      - source_device_vendor
      - source_device_model
      - source_device_os
      - source_device_mac
      - dest_device_class
      - dest_device_vendor
      - dest_device_model
      - dest_device_os
      - dest_device_mac
      - link_change_count
      - policy_id
      - link_switches
      - sdwan_cluster
      - sdwan_device_type
      - sdwan_cluster_type
      - sdwan_site
      - dynusergroup_name
      - ingestion_time
      - record_size
      - source_device_host
      - dest_device_host
    - defaultValue: '''1970-01-01 00:00:00'''
      description: The query start time. For example, start_time="2018-04-26 00:00:00". Default is 1970-01-01 00:00:00.
      name: start_time
    - description: The query end time. For example, end_time="2018-04-26 00:00:00".
      name: end_time
    - auto: PREDEFINED
      description: First log time (<number> <time unit>, e.g., 12 minutes, 7 days, 3 weeks).
      name: time_range
    - defaultValue: '5'
      description: The maximum number of logs to return. Default is 5.
      name: limit
    - description: A destination IP address or an array of destination IPs addresses for which to search, for example 1.1.1.1,2.2.2.2.
      name: dest_ip
    - description: Destination port utilized by the session. Can be port number or an array of destination port numbers to search. For example '443' or '443,445'.
      name: dest_port
    - description: An IP address or an array of IP addresses for which to search, for example 1.1.1.1,2.2.2.2. Used instead of the source/destination IP address.
      name: ip
    - description: A port or array of ports to search. Used instead of the source/destination port.
      name: port
    description: Searches the Cortex firewall.traffic table. Traffic logs contain entries for the end of each network session.
    name: cdl-query-traffic-logs
    outputs:
    - contextPath: CDL.Logging.Traffic.Action
      description: Identifies the action that the firewall took for the network traffic.
      type: String
    - contextPath: CDL.Logging.Traffic.RiskOfApp
      description: Indicates how risky the application is from a network security perspective.
      type: String
    - contextPath: CDL.Logging.Traffic.NatSourcePort
      description: Post-NAT source port.
      type: Number
    - contextPath: CDL.Logging.Traffic.SessionID
      description: Identifies the firewall's internal identifier for a specific network session.
      type: String
    - contextPath: CDL.Logging.Traffic.Packets
      description: Number of total packets (transmit and receive) seen for the session.
      type: String
    - contextPath: CDL.Logging.Traffic.CharacteristicOfApp
      description: Identifies the behavioral characteristic of the application associated with the network traffic.
      type: String
    - contextPath: CDL.Logging.Traffic.App
      description: Application associated with the network traffic.
      type: String
    - contextPath: CDL.Logging.Traffic.Vsys
      description: Virtual system associated with the network traffic.
      type: String
    - contextPath: CDL.Logging.Traffic.IsNat
      description: Indicates whether the firewall is performing network address translation (NAT) for the logged traffic. If it is, this value is 1, otherwise it is 0.
      type: Boolean
    - contextPath: CDL.Logging.Traffic.LogTime
      description: Time the log was received in Strata Logging Service XSOAR Connector.
      type: date
    - contextPath: CDL.Logging.Traffic.SubcategoryOfApp
      description: Identifies the application's subcategory. The subcategory is related to the application's category.
      type: String
    - contextPath: CDL.Logging.Traffic.Protocol
      description: IP protocol associated with the session.
      type: String
    - contextPath: CDL.Logging.Traffic.NatDestinationPort
      description: Post-NAT destination port.
      type: String
    - contextPath: CDL.Logging.Traffic.DestinationIP
      description: Original destination IP address.
      type: String
    - contextPath: CDL.Logging.Traffic.NatDestination
      description: If destination NAT performed, the post-NAT destination IP address.
      type: String
    - contextPath: CDL.Logging.Traffic.RuleMatched
      description: Name of the security policy rule that the network traffic matched.
      type: String
    - contextPath: CDL.Logging.Traffic.DestinationPort
      description: Network traffic's destination port. If this value is 0, then the app is using its standard port.
      type: String
    - contextPath: CDL.Logging.Traffic.TotalTimeElapsed
      description: Total time for the network session to complete.
      type: String
    - contextPath: CDL.Logging.Traffic.LogSourceName
      description: Device name of the source of the log.
      type: String
    - contextPath: CDL.Logging.Traffic.Subtype
      description: The log sub type.
      type: String
    - contextPath: CDL.Logging.Traffic.Users
      description: Source/Destination user. If neither is available, source_ip is used.
      type: String
    - contextPath: CDL.Logging.Traffic.TunneledApp
      description: Whether the app is tunneled.
      type: String
    - contextPath: CDL.Logging.Traffic.IsPhishing
      description: Indicates whether enterprise credentials were submitted by an end user.
      type: String
    - contextPath: CDL.Logging.Traffic.SessionEndReason
      description: The reason a session terminated.
      type: String
    - contextPath: CDL.Logging.Traffic.NatSource
      description: If source NAT was performed, the post-NAT source IP address.
      type: String
    - contextPath: CDL.Logging.Traffic.SourceIP
      description: Original source IP address.
      type: String
    - contextPath: CDL.Logging.Traffic.SessionStartIP
      description: Time when the session was established.
      type: date
    - contextPath: CDL.Logging.Traffic.TimeGenerated
      description: Time when the log was generated on the firewall's data plane.
      type: date
    - contextPath: CDL.Logging.Traffic.AppCategory
      description: Identifies the high-level family of the application.
      type: String
    - contextPath: CDL.Logging.Traffic.SourceLocation
      description: Source country or internal region for private addresses.
      type: String
    - contextPath: CDL.Logging.Traffic.DestinationLocation
      description: Destination country or internal region for private addresses.
      type: String
    - contextPath: CDL.Logging.Traffic.LogSourceID
      description: ID that uniquely identifies the source of the log. If the source is a firewall, then it is its serial number.
      type: String
    - contextPath: CDL.Logging.Traffic.TotalBytes
      description: Number of total bytes (transmit and receive).
      type: String
    - contextPath: CDL.Logging.Traffic.VsysID
      description: A unique identifier for a virtual system on a Palo Alto Networks firewall.
      type: String
    - contextPath: CDL.Logging.Traffic.ToZone
      description: Networking zone to which the traffic was sent.
      type: String
    - contextPath: CDL.Logging.Traffic.URLCategory
      description: The URL category.
      type: String
    - contextPath: CDL.Logging.Traffic.SourcePort
      description: Source port utilized by the session.
      type: String
    - contextPath: CDL.Logging.Traffic.Tunnel
      description: Type of tunnel.
      type: String
    - contextPath: CDL.Logging.Traffic.SourceDeviceHost
      description: Hostname of the device from which the session originated.
      type: String
    - contextPath: CDL.Logging.Traffic.DestDeviceHost
      description: Hostname of the device session destination.
      type: String
  - arguments:
    - description: Original source IP address. Enter an IP address or an array of IP addresses for which to search, for example 1.1.1.1,2.2.2.2.
      name: source_ip
    - description: Original destination IP address. Enter an IP address or an array of IP addresses for which to search, for example 1.1.1.1,2.2.2.2.
      name: dest_ip
    - description: Name of the security policy rule that the network traffic matched. Enter a rule name or array of rule names to search.
      name: rule_matched
    - description: The networking zone from which the traffic originated. Enter the zone or array of zones to search.
      name: from_zone
    - description: The networking zone to which the traffic was sent. Enter the zone or array of zones to search.
      name: to_zone
    - description: Source port utilized by the session. Enter a port or array of ports to search.
      name: source_port
    - description: Network traffic's destination port. Enter a port or array of ports to search.
      name: dest_port
    - auto: PREDEFINED
      description: The action that the firewall took for the network traffic. Enter an action or array of actions to search.
      name: action
      predefined:
      - unknown
      - n-a
      - aged-out
      - decoder
      - tcp-reuse
      - resources-unavailable
      - tcp-fin
      - tcp-rst-from-server
      - tcp-rst-from-client
      - policy-deny
      - threat
      - decrypt-error
      - decrypt-unsupport-param
      - decrypt-cert-validation
      - request-timeout
      - shutdown-from-endpoint
      - abort-from-endpoint
      - split-tunnel
    - description: The binary hash (SHA256) of the file. Enter a SHA256 hash or array of SHA256 hashes to search.
      name: file_sha_256
    - description: The name of the file that is blocked. Enter a file name or array of file names to search.
      name: file_name
    - description: Free input query to search. This is the WHERE part of the query. so an example will be !cdl-query-traffic-logs query="source_ip.value LIKE '192.168.1.*' AND dest_ip.value = '192.168.1.12'".
      name: query
    - auto: PREDEFINED
      defaultValue: all
      description: The fields that are selected in the query. Selection can be "all" (same as *) or or a comma-separated list of specific fields. The list of fields can be found after viewing all the outputted fields with "all".
      isArray: true
      name: fields
      predefined:
      - vendor_name
      - log_source
      - log_source_id
      - log_source_name
      - customer_id
      - log_time
      - log_source_tz_offset
      - log_type
      - sub_type
      - source_ip
      - source_port
      - dest_ip
      - dest_port
      - protocol
      - threat_id
      - threat_name
      - threat_category
      - cloud_hostname
      - direction_of_attack
      - url_domain
      - url_idx
      - file_name
      - cloud
      - file_sha_256
      - file_type
      - sender_of_virus
      - recipient_of_virus
      - subject_of_email
      - report_id
      - verdict
      - vendor_severity
      - severity
      - pcap
      - pcap_id
      - sig_flags
      - url_category
      - action
      - action_flags
      - app
      - app_category
      - characteristics_of_app
      - container_of_app
      - dg_hier_level_1
      - dg_hier_level_2
      - dg_hier_level_3
      - dg_hier_level_4
      - dest_uuid
      - dest_location
      - dest_user
      - dest_user_info
      - is_exported
      - is_forwarded
      - from_zone
      - http2_connection
      - inbound_if
      - inbound_if_details
      - is_saas_app
      - is_dup_log
      - is_prisma_branch
      - is_prisma_mobile
      - log_set
      - monitor_tag_imei
      - nat_dest_port
      - nat_dest
      - nat_source_port
      - nat_source
      - non_standard_dest_port
      - outbound_if
      - outbound_if_details
      - parent_session_id
      - parent_start_time
      - count_of_repeats
      - risk_of_app
      - rule_matched
      - rule_matched_uuid
      - sanctioned_state_of_app
      - sequence_no
      - session_id
      - source_uuid
      - source_location
      - source_user
      - source_user_info
      - app_sub_category
      - technology_of_app
      - time_generated
      - to_zone
      - tunnel
      - tunneled_app
      - tunnelid_imsi
      - users
      - vsys_id
      - vsys
      - vsys_name
      - flags
      - is_decrypt_mirror
      - is_sym_return
      - is_container
      - is_server_to_client
      - is_client_to_server
      - is_transaction
      - is_non_std_dest_port
      - is_captive_portal
      - is_nat
      - is_proxy
      - is_packet_capture
      - is_phishing
      - is_mptcp_on
      - is_recon_excluded
      - is_url_denied
      - is_tunnel_inspected
      - is_source_x_fwded
      - is_ipv6
      - container_id
      - pod_namespace
      - pod_name
      - source_device_class
      - source_device_vendor
      - source_device_model
      - source_device_os
      - source_device_mac
      - dest_device_class
      - dest_device_vendor
      - dest_device_model
      - dest_device_os
      - dest_device_mac
      - content_version
      - dynusergroup_name
      - ingestion_time
      - record_size
      - source_device_host
      - dest_device_host
    - defaultValue: '''1970-01-01 00:00:00'''
      description: The query start time. For example, start_time="2018-04-26 00:00:00". Default is 1970-01-01 00:00:00.
      name: start_time
    - description: The query end time. For example, end_time="2018-04-26 00:00:00".
      name: end_time
    - auto: PREDEFINED
      description: First log time (<number> <time unit>, e.g., 12 minutes, 7 days, 3 weeks).
      name: time_range
    - defaultValue: '5'
      description: The maximum number of logs to return. Default is 5.
      name: limit
    - description: The IP address or an array of IP addresses for which to search. For example 1.1.1.1,2.2.2.2. Used instead of the source/destination IP address.
      name: ip
    - description: The port or array of ports to search. Used instead of the source/destination port.
      name: port
    description: Searches the Cortex panw.threat table, which is the threat logs table for PAN-OS/Panorama.
    name: cdl-query-threat-logs
    outputs:
    - contextPath: CDL.Logging.Threat.SessionID
      description: Identifies the firewall's internal identifier for a specific network session.
      type: String
    - contextPath: CDL.Logging.Threat.Action
      description: Identifies the action that the firewall took for the network traffic.
      type: String
    - contextPath: CDL.Logging.Threat.App
      description: Application associated with the network traffic.
      type: String
    - contextPath: CDL.Logging.Threat.IsNat
      description: Indicates whether the firewall is performing network address translation (NAT) for the logged traffic. If it is, this value is 1, otherwise it is 0.
      type: Boolean
    - contextPath: CDL.Logging.Threat.SubcategoryOfApp
      description: Identifies the application's subcategory. The subcategory is related to the application's category, which is identified in category_of_app.
      type: String
    - contextPath: CDL.Logging.Threat.PcapID
      description: Packet capture (pcap) ID. This is used to correlate threat pcap files with extended pcaps taken as a part of the session flow. All threat logs will contain either a pcap_id of 0 (no associated pcap) , or an ID referencing the extended pcap file.
      type: String
    - contextPath: CDL.Logging.Threat.NatDestination
      description: If destination NAT performed, the post-NAT destination IP address. The IP address is an IPv4/IPv6 address in hex format.
      type: String
    - contextPath: CDL.Logging.Threat.Flags
      description: Bit field which provides details on the session, such as whether the session use IPv6, whether the session was denied due to a URL filtering rule, and/or whether the log corresponds to a transaction within an HTTP proxy session.
      type: String
    - contextPath: CDL.Logging.Threat.DestinationPort
      description: Network traffic's destination port. If this value is 0, then the app is using its standard port.
      type: String
    - contextPath: CDL.Logging.Threat.ThreatID
      description: Numerical identifier for the threat type. All threats encountered by Palo Alto Networks firewalls are assigned a unique identifier.
      type: String
    - contextPath: CDL.Logging.Threat.NatSource
      description: If source NAT was performed, the post-NAT source IP address. The IP address is an IPv4/IPv6 address in hex format.
      type: String
    - contextPath: CDL.Logging.Threat.IsURLDenied
      description: Indicates whether the session was denied due to a URL filtering rule.
      type: Boolean
    - contextPath: CDL.Logging.Threat.Users
      description: Source/Destination user. If neither is available, source_ip is used.
      type: String
    - contextPath: CDL.Logging.Threat.TimeGenerated
      description: Time when the log was generated on the firewall's data plane.
      type: Date
    - contextPath: CDL.Logging.Threat.IsPhishing
      description: Indicates whether enterprise credentials were submitted by an end user.
      type: Boolean
    - contextPath: CDL.Logging.Threat.AppCategory
      description: Identifies the high-level family of the application.
      type: String
    - contextPath: CDL.Logging.Threat.SourceLocation
      description: Source country or internal region for private addresses.
      type: String
    - contextPath: CDL.Logging.Threat.DestinationLocation
      description: Destination country or internal region for private addresses.
      type: String
    - contextPath: CDL.Logging.Threat.ToZone
      description: Networking zone to which the traffic was sent.
      type: String
    - contextPath: CDL.Logging.Threat.RiskOfApp
      description: Indicates how risky the application is from a network security perspective.
      type: Number
    - contextPath: CDL.Logging.Threat.NatSourcePort
      description: Post-NAT source port.
      type: Number
    - contextPath: CDL.Logging.Threat.CharacteristicOfApp
      description: Identifies the behavioral characteristic of the application associated with the network traffic.
      type: Unknown
    - contextPath: CDL.Logging.Threat.FromZone
      description: The networking zone from which the traffic originated.
      type: String
    - contextPath: CDL.Logging.Threat.Vsys
      description: String representation of the unique identifier for a virtual system on a Palo Alto Networks firewall.
      type: String
    - contextPath: CDL.Logging.Threat.Protocol
      description: IP protocol associated with the session.
      type: String
    - contextPath: CDL.Logging.Threat.NatDestinationPort
      description: Post-NAT destination port.
      type: Number
    - contextPath: CDL.Logging.Threat.DestinationIP
      description: Original destination IP address.
      type: String
    - contextPath: CDL.Logging.Threat.SourceIP
      description: Original source IP address.
      type: String
    - contextPath: CDL.Logging.Threat.RuleMatched
      description: Unique identifier for the security policy rule that the network traffic matched.
      type: String
    - contextPath: CDL.Logging.Threat.ThreatCategory
      description: Threat category of the detected threat.
      type: String
    - contextPath: CDL.Logging.Threat.ThreatName
      description: Threat name of the detected threat.
      type: String
    - contextPath: CDL.Logging.Threat.LogSourceName
      description: Name of the source of the log.
      type: String
    - contextPath: CDL.Logging.Threat.Subtype
      description: Identifies the log subtype.
      type: String
    - contextPath: CDL.Logging.Threat.Direction
      description: Indicates the direction of the attack.
      type: String
    - contextPath: CDL.Logging.Threat.FileName
      description: The name of the file that is blocked.
      type: String
    - contextPath: CDL.Logging.Threat.VendorSeverity
      description: Severity associated with the event.
      type: String
    - contextPath: CDL.Logging.Threat.LogTime
      description: Time the log was received in Strata Logging Service XSOAR Connector.
      type: String
    - contextPath: CDL.Logging.Threat.LogSourceID
      description: ID that uniquely identifies the source of the log. If the source is a firewall, then it is its serial number.
      type: String
    - contextPath: CDL.Logging.Threat.VsysID
      description: A unique identifier for a virtual system on a Palo Alto Networks firewall.
      type: Number
    - contextPath: CDL.Logging.Threat.URLDomain
      description: The name of the internet domain that was visited in this session.
      type: String
    - contextPath: CDL.Logging.Threat.URLCategory
      description: The URL category.
      type: String
    - contextPath: CDL.Logging.Threat.SourcePort
      description: Source port utilized by the session.
      type: Number
    - contextPath: CDL.Logging.Threat.SourceDeviceHost
      description: Hostname of the device from which the session originated.
      type: String
    - contextPath: CDL.Logging.Threat.DestDeviceHost
      description: Hostname of the device session destination.
      type: String
  - arguments:
    - description: A source IP address or an array of IP addresses for which to search. For example, 1.1.1.1,2.2.2.2.
      name: source_ip
    - description: A destination IP address or an array of IP addresses for which to search. For example, 1.1.1.1,2.2.2.2.
      name: dest_ip
    - description: The name of the security policy rule or an array of rule names to search.
      name: rule_matched
    - description: The networking zone or array of zones to search.
      name: from_zone
    - description: The networking zone or array of zones to search.
      name: to_zone
    - description: The source port or array of ports to search.
      name: source_port
    - description: The network traffic's destination port or array of ports to search.
      name: dest_port
    - auto: PREDEFINED
      description: The action or array of actions that the firewall undertook to search.
      name: action
      predefined:
      - unknown
      - n-a
      - aged-out
      - decoder
      - tcp-reuse
      - resources-unavailable
      - tcp-fin
      - tcp-rst-from-server
      - tcp-rst-from-client
      - policy-deny
      - threat
      - decrypt-error
      - decrypt-unsupport-param
      - decrypt-cert-validation
      - request-timeout
      - shutdown-from-endpoint
      - abort-from-endpoint
      - split-tunnel
    - description: Free input query to search. This is the WHERE part of the query. For example, !cdl-query-url-logs query="source_ip.value LIKE '192.168.1.*' AND dest_ip.value = '192.168.1.12'".
      name: query
    - auto: PREDEFINED
      defaultValue: all
      description: The fields that are selected in the query. Selection can be "all" (same as *) or a comma-separated list of specific fields. List of fields can be found after viewing all the outputted fields with "all".
      isArray: true
      name: fields
      predefined:
      - vendor_name
      - log_source
      - log_source_id
      - log_source_name
      - customer_id
      - log_time
      - log_source_tz_offset
      - log_type
      - sub_type
      - source_ip
      - source_port
      - dest_ip
      - dest_port
      - protocol
      - threat_id
      - threat_name
      - threat_category
      - cloud_hostname
      - direction_of_attack
      - url_domain
      - url_idx
      - file_name
      - cloud
      - file_sha_256
      - file_type
      - sender_of_virus
      - recipient_of_virus
      - subject_of_email
      - report_id
      - verdict
      - vendor_severity
      - severity
      - pcap
      - pcap_id
      - sig_flags
      - url_category
      - action
      - action_flags
      - app
      - app_category
      - characteristics_of_app
      - container_of_app
      - dg_hier_level_1
      - dg_hier_level_2
      - dg_hier_level_3
      - dg_hier_level_4
      - dest_uuid
      - dest_location
      - dest_user
      - dest_user_info
      - is_exported
      - is_forwarded
      - from_zone
      - http2_connection
      - inbound_if
      - inbound_if_details
      - is_saas_app
      - is_dup_log
      - is_prisma_branch
      - is_prisma_mobile
      - log_set
      - monitor_tag_imei
      - nat_dest_port
      - nat_dest
      - nat_source_port
      - nat_source
      - non_standard_dest_port
      - outbound_if
      - outbound_if_details
      - parent_session_id
      - parent_start_time
      - count_of_repeats
      - risk_of_app
      - rule_matched
      - rule_matched_uuid
      - sanctioned_state_of_app
      - sequence_no
      - session_id
      - source_uuid
      - source_location
      - source_user
      - source_user_info
      - app_sub_category
      - technology_of_app
      - time_generated
      - to_zone
      - tunnel
      - tunneled_app
      - tunnelid_imsi
      - users
      - vsys_id
      - vsys
      - vsys_name
      - flags
      - is_decrypt_mirror
      - is_sym_return
      - is_container
      - is_server_to_client
      - is_client_to_server
      - is_transaction
      - is_non_std_dest_port
      - is_captive_portal
      - is_nat
      - is_proxy
      - is_packet_capture
      - is_phishing
      - is_mptcp_on
      - is_recon_excluded
      - is_url_denied
      - is_tunnel_inspected
      - is_source_x_fwded
      - is_ipv6
      - container_id
      - pod_namespace
      - pod_name
      - source_device_class
      - source_device_vendor
      - source_device_model
      - source_device_os
      - source_device_mac
      - dest_device_class
      - dest_device_vendor
      - dest_device_model
      - dest_device_os
      - dest_device_mac
      - content_version
      - dynusergroup_name
      - ingestion_time
      - record_size
      - source_device_host
      - dest_device_host
    - defaultValue: '''1970-01-01 00:00:00'''
      description: The query start time. For example, start_time="2018-04-26 00:00:00". Default is 1970-01-01 00:00:00.
      name: start_time
    - description: The query end time. For example, end_time="2018-04-26 00:00:00".
      name: end_time
    - auto: PREDEFINED
      description: First log time (<number> <time unit>. For example, 12 minutes, 7 days, 3 weeks).
      name: time_range
    - description: The maximum number of logs to return. Default is 5.
      name: limit
    - description: The IP address or an array of IP addresses for which to search. For example 1.1.1.1,2.2.2.2. Used instead of the source/destination IP address.
      name: ip
    - description: The port or array of ports to search. Used instead of the source/destination port.
      name: port
    - description: "This argument allows to perform a LIKE search of the specified values on the URL and URI fields. \nAn example value will be paloaltonetworks.com, demisto\twhich will provide results like https://apps.paloaltonetworks.com and https://demisto.com."
      name: url
    description: Searches the URL log table.
    name: cdl-query-url-logs
    outputs:
    - contextPath: CDL.Logging.URL.SessionID
      description: Identifies the firewall's internal identifier for a specific network session.
      type: String
    - contextPath: CDL.Logging.URL.Action
      description: Identifies the action that the firewall took for the network traffic.
      type: String
    - contextPath: CDL.Logging.URL.App
      description: The application associated with the network traffic.
      type: String
    - contextPath: CDL.Logging.URL.PcapID
      description: Packet capture (pcap) ID. Used to correlate threat pcap files with extended pcaps taken as a part of the session flow. All threat logs contain either a pcap_id of 0 (no associated pcap), or an ID referencing the extended pcap file.
      type: String
    - contextPath: CDL.Logging.URL.DestinationPort
      description: The network traffic's destination port. If this value is 0, then the app is using its standard port.
      type: String
    - contextPath: CDL.Logging.URL.AppCategory
      description: Identifies the high-level family of the application.
      type: String
    - contextPath: CDL.Logging.URL.AppSubCategory
      description: Identifies the application's subcategory. The subcategory is related to the application's category, which is identified in category_of_app.
      type: String
    - contextPath: CDL.Logging.URL.SourceLocation
      description: The source country or internal region for private addresses.
      type: String
    - contextPath: CDL.Logging.URL.DestinationLocation
      description: The destination country or internal region for private addresses.
      type: String
    - contextPath: CDL.Logging.URL.ToZone
      description: The networking zone to which the traffic was sent.
      type: String
    - contextPath: CDL.Logging.URL.FromZone
      description: The networking zone from which the traffic originated.
      type: String
    - contextPath: CDL.Logging.URL.Protocol
      description: The IP protocol associated with the session.
      type: String
    - contextPath: CDL.Logging.URL.DestinationIP
      description: The original destination IP address.
      type: String
    - contextPath: CDL.Logging.URL.SourceIP
      description: The original source IP address.
      type: String
    - contextPath: CDL.Logging.URL.RuleMatched
      description: The unique identifier for the security policy rule that the network traffic matched.
      type: String
    - contextPath: CDL.Logging.URL.ThreatCategory
      description: The category of the detected threat.
      type: String
    - contextPath: CDL.Logging.URL.ThreatName
      description: The name of the detected threat.
      type: String
    - contextPath: CDL.Logging.URL.Subtype
      description: Identifies the log subtype.
      type: String
    - contextPath: CDL.Logging.URL.LogTime
      description: The time the log was received in Strata Logging Service XSOAR Connector.
      type: String
    - contextPath: CDL.Logging.URL.LogSourceName
      description: The name of the source of the log.
      type: String
    - contextPath: CDL.Logging.URL.Denied
      description: Indicates whether the session was denied due to a URL filtering rule.
      type: Boolean
    - contextPath: CDL.Logging.URL.Category
      description: The category of the URL.
      type: String
    - contextPath: CDL.Logging.URL.SourcePort
      description: The source port utilized by the session.
      type: Number
    - contextPath: CDL.Logging.URL.Url
      description: The name of the internet domain that was visited in this session.
      type: String
    - contextPath: CDL.Logging.URL.Uri
      description: The address of the URI.
      type: String
    - contextPath: CDL.Logging.URL.ContentType
      description: The content type of the HTTP response data.
      type: String
    - contextPath: CDL.Logging.URL.HTTPMethod
      description: |-
        The HTTP Method used
        in the web request.
      type: String
    - contextPath: CDL.Logging.URL.Severity
      description: The severity associated with the event.
      type: String
    - contextPath: CDL.Logging.URL.UserAgent
      description: |-
        The web browser that the user
        used to access the URL.
      type: String
    - contextPath: CDL.Logging.URL.RefererProtocol
      description: The protocol used in the HTTP Referer header field.
      type: Number
    - contextPath: CDL.Logging.URL.RefererPort
      description: The port used in the HTTP Referer header field.
      type: Number
    - contextPath: CDL.Logging.URL.RefererFQDN
      description: |-
        The full domain name used in the HTTP Referer
        header field.
      type: String
    - contextPath: CDL.Logging.URL.RefererURL
      description: The URL used in the HTTP Referer header field.
      type: String
    - contextPath: CDL.Logging.URL.SrcUser
      description: The username that initiated the network traffic.
      type: String
    - contextPath: CDL.Logging.URL.SrcUserInfo
      description: The information for the initiated user.
      type: String
    - contextPath: CDL.Logging.URL.DstUser
      description: The username to which the network traffic was destined.
      type: String
    - contextPath: CDL.Logging.URL.DstUserInfo
      description: The destination user information.
      type: String
    - contextPath: CDL.Logging.URL.TechnologyOfApp
      description: The networking technology used by the identified application.
      type: String
    - contextPath: CDL.Logging.URL.SourceDeviceHost
      description: Hostname of the device from which the session originated.
      type: String
    - contextPath: CDL.Logging.URL.DestDeviceHost
      description: Hostname of the device session destination.
      type: String
  - arguments:
    - auto: PREDEFINED
      description: Identifies the action that the firewall took for the network traffic.
      name: action
      predefined:
      - unknown
      - n-a
      - aged-out
      - decoder
      - tcp-reuse
      - resources-unavailable
      - tcp-fin
      - tcp-rst-from-server
      - tcp-rst-from-client
      - policy-deny
      - threat
      - decrypt-error
      - decrypt-unsupport-param
      - decrypt-cert-validation
      - request-timeout
      - shutdown-from-endpoint
      - abort-from-endpoint
      - split-tunnel
    - description: Application associated with the network traffic.
      name: app
    - description: Identifies the high-level family of the application.
      name: app_category
    - description: Hostname of the device to which the session was directed.
      name: dest_device_host
    - description: Original destination IP address.
      name: dest_ip
    - description: The name of the external dynamic list that contains the destination IP address of the traffic.
      name: dest_edl
    - description: The dynamic address group that Device-ID identifies as the destination for the traffic.
      name: dest_dynamic_address_group
    - description: Destination country or internal region for private addresses.
      name: dest_location
    - description: |-
        Network traffic's destination port. If this value is 0, then the app is using
        its standard port.
      name: dest_port
    - description: The username to which the network traffic was destined.
      name: dest_user
    - description: The name of the file that is blocked.
      name: file_name
    - description: The binary hash (SHA256) of the file. Enter a SHA256 hash or array of SHA256 hashes to search.
      name: file_sha_256
    - description: Palo Alto Networks textual identifier for the threat.
      name: file_type
    - description: The networking zone from which the traffic originated.
      name: from_zone
    - description: Indicates if the direction of traffic is from server to client.
      name: is_server_to_client
    - description: Indicates whether the session was denied due to a URL filtering rule.
      name: is_url_denied
    - auto: PREDEFINED
      description: Identifies the log type.
      name: log_type
      predefined:
      - traffic
      - config
      - system
      - threat
      - appstat
      - trsum
      - thsum
      - event
      - alarm
      - hipmatch
      - userid
      - iptag
      - mdm
      - extpcap
      - urlsum
      - gtp
      - gtpsum
      - auth
      - panflex
      - extflex
      - sctp
      - sctpsum
      - analytics
      - action
      - scan
      - sam
    - description: If destination NAT performed, the post-NAT destination IP address.
      name: nat_dest
    - description: Post-NAT destination port.
      name: nat_dest_port
    - description: If source NAT was performed, the post-NAT source IP address.
      name: nat_source
    - description: Post-NAT source port.
      name: nat_source_port
    - description: Name of the security policy rule that the network traffic matched.
      name: rule_matched
    - description: Unique identifier for the security policy rule that the network traffic matched.
      name: rule_matched_uuid
    - description: Severity as defined by the platform.
      name: severity
    - description: Hostname of the device from which the session originated.
      name: source_device_host
    - description: Original source IP address.
      name: source_ip
    - description: The name of the external dynamic list that contains the source IP address of the traffic.
      name: source_edl
    - description: The dynamic address group that Device-ID identifies as the source of the traffic.
      name: source_dynamic_address_group
    - description: Source country or internal region for private addresses.
      name: source_location
    - description: Source port utilized by the session.
      name: source_port
    - description: The username that initiated the network traffic.
      name: source_user
    - auto: PREDEFINED
      description: Identifies the log subtype.
      name: sub_type
      predefined:
      - attack
      - url
      - virus
      - spyware
      - vulnerability
      - file
      - scan
      - flood
      - packet
      - resource
      - data
      - url-content
      - wildfire
      - extpcap
      - wildfire-virus
      - http-hdr-insert
      - http-hdr
      - email-hdr
      - spyware-dns
      - spyware-wildfire-dns
      - spyware-wpc-dns
      - spyware-custom-dns
      - spyware-cloud-dns
      - spyware-raven
      - spyware-wildfire-raven
      - spyware-wpc-raven
      - wpc-virus
      - sctp
    - description: The URL category.
      name: url_category
    - description: The name of the internet domain that was visited in this session.
      name: url_domain
    - defaultValue: '''1970-01-01 00:00:00'''
      description: The query start time. For example, start_time="2018-04-26 00:00:00". Default is 1970-01-01 00:00:00.
      name: start_time
    - description: The query end time. For example, end_time="2018-04-26 00:00:00".
      name: end_time
    - description: First log time (<number> <time unit>. For example, 12 minutes, 7 days, 3 weeks).
      name: time_range
    - defaultValue: '5'
      description: The maximum number of logs to return. Default is 5.
      name: limit
    description: Searches the Cortex firewall.file_data table.
    name: cdl-query-file-data
    outputs:
    - contextPath: CDL.Logging.File.App
      description: Application associated with the network traffic.
      type: String
    - contextPath: CDL.Logging.File.TimeGenerated
      description: Time when the log was generated on the firewall's data plane.
      type: Date
    - contextPath: CDL.Logging.File.SourceIP
      description: Original source IP address.
      type: String
    - contextPath: CDL.Logging.File.DestinationLocation
      description: Destination country or internal region for private addresses.
      type: String
    - contextPath: CDL.Logging.File.FileSHA256
      description: The binary hash (SHA256) of the file.
      type: String
    - contextPath: CDL.Logging.File.FileName
      description: The name of the file that is blocked.
      type: String
    - contextPath: CDL.Logging.File.RuleMatched
      description: Name of the security policy rule that the network traffic matched.
      type: String
    - contextPath: CDL.Logging.File.LogSourceName
      description: Name of the source of the log. The hostname of the firewall that logged the network traffic.
      type: String
    - contextPath: CDL.Logging.File.NatDestination
      description: If destination NAT performed, the post-NAT destination IP address.
      type: String
    - contextPath: CDL.Logging.File.NatDestinationPort
      description: Post-NAT destination port.
      type: Number
    - contextPath: CDL.Logging.File.CharacteristicOfApp
      description: Identifies the behavioral characteristic of the application associated with the network traffic.
      type: String
    - contextPath: CDL.Logging.File.SourceLocation
      description: Source country or internal region for private addresses.
      type: String
    - contextPath: CDL.Logging.File.DestinationIP
      description: Original destination IP address.
      type: String
    - contextPath: CDL.Logging.File.Action
      description: Identifies the action that the firewall took for the network traffic.
      type: String
    - contextPath: CDL.Logging.File.IsNat
      description: Indicates if the firewall is performing network address translation (NAT) for the logged traffic. If it is, this value is 1, otherwise it is 0.
      type: Boolean
    - contextPath: CDL.Logging.File.Protocol
      description: IP protocol associated with the session.
      type: String
    - contextPath: CDL.Logging.File.NatSource
      description: If source NAT was performed, the post-NAT source IP address.
      type: String
    - contextPath: CDL.Logging.File.AppCategory
      description: Identifies the high-level family of the application.
      type: String
    - contextPath: CDL.Logging.File.IsUrlDenied
      description: Indicates whether the session was denied due to a URL filtering rule.
      type: Boolean
    - contextPath: CDL.Logging.File.IsTunnelInspected
      description: Indicates whether the payload for the outer tunnel was inspected.
      type: Boolean
    - contextPath: CDL.Logging.File.SequenceNo
      description: The log entry identifier, which is incremented sequentially.
      type: Number
    - contextPath: CDL.Logging.File.IsDecryptMirror
      description: Indicates whether decrypted traffic was sent out in clear text through a mirror port.
      type: Boolean
    - contextPath: CDL.Logging.File.IsNonStdDestPort
      description: Indicates if the destination port is non-standard.
      type: Boolean
    - contextPath: CDL.Logging.File.RuleMatchedUuid
      description: Unique identifier for the security policy rule that the network traffic matched.
      type: String
    - contextPath: CDL.Logging.File.IsProxy
      description: Indicates whether the SSL session is decrypted (SSL Proxy).
      type: Boolean
    - contextPath: CDL.Logging.File.VendorSeverity
      description: Severity associated with the event.
      type: String
    - contextPath: CDL.Logging.File.IsPhishing
      description: Indicates whether enterprise credentials were submitted by an end user.
      type: Boolean
    - contextPath: CDL.Logging.File.ToZone
      description: Networking zone to which the traffic was sent.
      type: String
    - contextPath: CDL.Logging.File.Flags
      description: Bit field which provides details on the session, such as whether the session use IPv6.
      type: Number
    - contextPath: CDL.Logging.File.Tunnel
      description: Type of tunnel.
      type: String
    - contextPath: CDL.Logging.File.CloudHostname
      description: The hostname in which the VM-series firewall is running.
      type: String
    - contextPath: CDL.Logging.File.Http2Connection
      description: Parent session ID for an HTTP/2 connection. If the traffic is not using HTTP/2, this field is set to 0.
      type: Number
    - contextPath: CDL.Logging.File.IsPrismaBranch
      description: Internal-use field. If set to 1, the log was generated on a cloud-based firewall. If 0, the firewall was running on-premise.
      type: Boolean
    - contextPath: CDL.Logging.File.OutboundIf
      description: Interface to which the network traffic was destined.
      type: String
    - contextPath: CDL.Logging.File.IsSymReturn
      description: Indicates whether symmetric return was used to forward traffic for this session.
      type: Boolean
    - contextPath: CDL.Logging.File.URLCategory
      description: The URL category.
      type: String
    - contextPath: CDL.Logging.File.IsReconExcluded
      description: Indicates whether the source for the flow is on the firewall allow list and not subject to recon protection.
      type: Boolean
    - contextPath: CDL.Logging.File.SanctionedStateOfApp
      description: Indicates whether the application has been flagged as sanctioned by the firewall administrator.
      type: Boolean
    - contextPath: CDL.Logging.File.ReportID
      description: Identifies the analysis requested from the sandbox (cloud or appliance).
      type: Number
    - contextPath: CDL.Logging.File.DestinationPort
      description: |-
        Network traffic's destination port. If this value is 0, then the app is using
        its standard port.
      type: Number
    - contextPath: CDL.Logging.File.IsDupLog
      description: Indicates whether this log data is available in multiple locations, such as from Strata Logging Service XSOAR Connector as well as from an on-premise log collector.
      type: Boolean
    - contextPath: CDL.Logging.File.LogTime
      description: Time the log was received in Strata Logging Service XSOAR Connector.
      type: Date
    - contextPath: CDL.Logging.File.SessionID
      description: Identifies the firewall's internal identifier for a specific network session.
      type: Number
    - contextPath: CDL.Logging.File.RecordSize
      description: The size of the record.
      type: Number
    - contextPath: CDL.Logging.File.IngestionTime
      description: Ingestion time of the log.
      type: Date
    - contextPath: CDL.Logging.File.CountOfRepeats
      description: Number of sessions with the same source IP, destination IP, application, and content/threat type seen for the summary interval.
      type: Number
    - contextPath: CDL.Logging.File.VsysID
      description: A unique identifier for a virtual system on a Palo Alto Networks firewall.
      type: Number
    - contextPath: CDL.Logging.File.VendorName
      description: Identifies the vendor that produced the data.
      type: String
    - contextPath: CDL.Logging.File.IsMptcpOn
      description: Indicates whether the option is enabled on the next-generation firewall that allows a client to use multiple paths to connect to a destination host.
      type: Boolean
    - contextPath: CDL.Logging.File.IsClientToServer
      description: Indicates if the direction of traffic is from client to server.
      type: Boolean
    - contextPath: CDL.Logging.File.IsServerToClient
      description: Indicates if the direction of traffic is from server to client.
      type: Boolean
    - contextPath: CDL.Logging.File.IsPacketCapture
      description: Indicates whether the session has a packet capture (PCAP).
      type: Boolean
    - contextPath: CDL.Logging.File.IsTransaction
      description: Indicates whether the log corresponds to a transaction within an HTTP proxy session (Proxy Transaction).
      type: Boolean
    - contextPath: CDL.Logging.File.InboundIf
      description: Interface from which the network traffic was sourced.
      type: String
    - contextPath: CDL.Logging.File.FromZone
      description: The networking zone from which the traffic originated.
      type: String
    - contextPath: CDL.Logging.File.FileType
      description: Palo Alto Networks textual identifier for the threat.
      type: String
    - contextPath: CDL.Logging.File.IsPrismaMobile
      description: If set to 1, the log record was generated using a cloud-based GlobalProtect instance. If 0, GlobalProtect was hosted on-premise. (For internal use only.)
      type: Boolean
    - contextPath: CDL.Logging.File.IsContainer
      description: Indicates if the session is a container page access (Container Page).
      type: Boolean
    - contextPath: CDL.Logging.File.IsSaasApp
      description: Indicates whether the application associated with this network traffic is a SAAS application. (For internal use only.)
      type: Boolean
    - contextPath: CDL.Logging.File.Vsys
      description: Unique identifier for a virtual system on a Palo Alto Networks firewall.
      type: String
    - contextPath: CDL.Logging.File.FileID
      description: Numerical identifier for the threat type.
      type: Number
    - contextPath: CDL.Logging.File.IsCaptivePortal
      description: Indicates if user information for the session was captured through Captive Portal.
      type: Boolean
    - contextPath: CDL.Logging.File.Protocol
      description: IP protocol associated with the session.
      type: String
    - contextPath: CDL.Logging.File.CustomerID
      description: The ID that uniquely identifies the Strata Logging Service XSOAR Connector instance which received this log record.
      type: Number
    - contextPath: CDL.Logging.File.Subtype
      description: Identifies the log subtype.
      type: String
    - contextPath: CDL.Logging.File.TunneledApp
      description: Tunneled app (For internal use only).
      type: String
    - contextPath: CDL.Logging.File.LogSourceID
      description: ID that uniquely identifies the source of the log. If the source is a firewall, then it is its serial number.
      type: String
    - contextPath: CDL.Logging.File.IsForwarded
      description: Indicates if the log is being forwarded. (For internal use only.)
      type: Boolean
    - contextPath: CDL.Logging.File.RiskOfApp
      description: Indicates how risky the application is from a network security perspective.
      type: Number
    - contextPath: CDL.Logging.File.PcapID
      description: Packet capture ID.
      type: Number
    - contextPath: CDL.Logging.File.AppSubcategory
      description: Identifies the application's subcategory.
      type: String
    - contextPath: CDL.Logging.File.IsExported
      description: Indicates if this log was exported from the firewall using the firewall's log export function.
      type: Boolean
    - contextPath: CDL.Logging.File.Severity
      description: Severity as defined by the platform.
      type: String
    - contextPath: CDL.Logging.File.NatSourcePort
      description: Post-NAT source port.
      type: Number
    - contextPath: CDL.Logging.File.LogType
      description: Identifies the log type.
      type: String
    - contextPath: CDL.Logging.File.LogSet
      description: Log forwarding profile name that was applied to the session. This name was defined by the firewall's administrator.
      type: String
    - contextPath: CDL.Logging.File.TechnologyOfApp
      description: The networking technology used by the identified application.
      type: String
    - contextPath: CDL.Logging.File.DirectionOfAttack
      description: Indicates the direction of the attack.
      type: String
    - contextPath: CDL.Logging.File.LogSource
      description: Identifies the origin of the data (the system that produced the data.
      type: String
  - description: Use this command in case your authentication calls fail due to internal call-limit, the command will reset the limit cache.
    name: cdl-reset-authentication-timeout
<<<<<<< HEAD
  dockerimage: demisto/python_pancloud_v2:1.0.0.79511
=======
  dockerimage: demisto/python_pancloud_v2:1.0.0.81488
>>>>>>> 19e52d5b
  isfetch: true
  runonce: false
  script: '-'
  subtype: python3
  type: python
tests:
- Cortex Data Lake Test
fromversion: 5.0.0<|MERGE_RESOLUTION|>--- conflicted
+++ resolved
@@ -1992,11 +1992,7 @@
       type: String
   - description: Use this command in case your authentication calls fail due to internal call-limit, the command will reset the limit cache.
     name: cdl-reset-authentication-timeout
-<<<<<<< HEAD
-  dockerimage: demisto/python_pancloud_v2:1.0.0.79511
-=======
   dockerimage: demisto/python_pancloud_v2:1.0.0.81488
->>>>>>> 19e52d5b
   isfetch: true
   runonce: false
   script: '-'
