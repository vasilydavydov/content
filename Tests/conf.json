{
    "testTimeout": 160,
    "testInterval": 20,
    "tests": [
        {
<<<<<<< HEAD
            "playbookID": "StringContainsArray_test"
=======
            "playbookID": "ParseCSVnullbytesTest"
>>>>>>> 5de54e38
        },
        {
            "integrations": "CVE Search",
            "playbookID": "cveReputation Test"
        },
        {
            "integrations": "HashiCorp Vault",
            "playbookID": "hashicorp_test"
        },
        {
            "integrations": "Dell Secureworks",
            "playbookID": "secureworks_test"
        },
        {
            "playbookID": "Test CommonServer"
        },
        {
            "integrations": "CIRCL",
            "playbookID": "CirclIntegrationTest"
        },
        {
            "integrations": "MISP V2",
            "playbookID": "MISP V2 Test"
        },
        {
            "playbookID": "test-LinkIncidentsWithRetry"
        },
        {
            "playbookID": "CopyContextToFieldTest"
        },
        {
            "integrations": "OTRS",
            "playbookID": "OTRS Test"
        },
        {
            "integrations": "Attivo Botsink",
            "playbookID": "AttivoBotsinkTest"
        },
        {
            "playbookID": "CreatePhishingClassifierMLTest",
            "timeout" : 2400
        },
        {
            "integrations": "Cymon",
            "playbookID": "playbook-Cymon_Test"
        },
        {
            "integrations": "FortiGate",
            "playbookID": "Fortigate Test"
        },
        {
            "integrations": [
                "Lastline",
                "WildFire",
                "SNDBOX",
                "VxStream"
            ],
            "playbookID" : "Detonate File - Generic Test",
            "timeout" : 2400,
            "nightly" : true
        },
        {
            "integrations": "SNDBOX",
            "playbookID": "SNDBOX_Test"
        },
        {
            "integrations": "SNDBOX",
            "playbookID": "Detonate File - SNDBOX - Test",
            "timeout": 2400,
            "nightly": true
        },
        {
            "integrations": "VxStream",
            "playbookID": "Detonate File - HybridAnalysis - Test",
            "timeout": 2400
        },
        {
            "playbookID": "WordTokenizeTest"
        },
        {
            "integrations": "Awake Security",
            "playbookID": "awake_security_test_pb"
        },
        {
          "integrations": "Tenable.sc",
          "playbookID": "tenable-sc-test",
          "timeout": 240,
          "nightly": true
        },
        {
            "integrations": "MimecastV2",
            "playbookID": "Mimecast test"
        },
        {
            "playbookID": "CreateEmailHtmlBody_test_pb"
        },
        {
          "playbookID": "ReadPDFFile-Test"
        },
        {
          "playbookID": "JSONtoCSV-Test"
        },
        {
            "integrations": "Panorama",
            "instance_names": "palo_alto_firewall",
            "playbookID": "palo_alto_firewall_test_pb",
            "timeout": 300
        },
        {
            "integrations": "Panorama",
            "instance_names": "palo_alto_panorama",
            "playbookID": "palo_alto_panorama_test_pb",
            "timeout": 300
        },
        {
          "integrations": "Tenable.io",
          "playbookID": "Tenable.io test"
        },
        {
          "playbookID": "URLDecode-Test"
        },
        {
          "playbookID": "GetTime-Test"
        },
        {
          "integrations": "Tenable.io",
          "playbookID": "Tenable.io Scan Test",
          "nightly": true,
          "timeout": 500
        },
        {
            "integrations": "Tenable.sc",
            "playbookID": "tenable-sc-scan-test",
            "nightly": true,
            "timeout": 600
        },
        {
            "integrations": "google-vault",
            "playbookID": "Google-Vault-Generic-Test",
            "nightly": true,
            "timeout": 3600
        },
        {
            "integrations": "google-vault",
            "playbookID": "Google_Vault-Search_And_Display_Results_test",
            "nightly": true,
            "timeout": 3600
        },
        {
            "playbookID": "Luminate-TestPlaybook",
            "integrations": "Luminate"
        },
        {
            "playbookID": "ParseEmailFiles-test"
        },
        {
            "playbookID": "ParseExcel-test"
        },
        {
            "playbookID": "Detonate File - No Files test"
        },
        {
            "integrations": [
                "Panorama",
                "Check Point"
            ],
            "instance_names": "palo_alto_firewall",
            "playbookID": "blockip_test_playbook"
        },
        {
            "integrations": "Palo Alto Minemeld",
            "playbookID": "minemeld_test"
        },
        {
            "integrations": "InfoArmor VigilanteATI",
            "playbookID": "InfoArmorVigilanteATITest"
        },
        {
            "integrations": "IntSights",
            "playbookID": "IntSights Test",
            "nightly": true,
            "timeout": 500
        },
        {
            "integrations": "dnstwist",
            "playbookID": "dnstwistTest"
        },
        {
            "integrations": "BitDam",
            "playbookID": "Detonate File - BitDam Test"
        },
        {
            "integrations": "Threat Grid",
            "playbookID": "ThreatGridTest",
            "timeout": 600
        },
        {
            "integrations": [
                "Palo Alto Minemeld",
                "Panorama"
            ],
            "instance_names": "palo_alto_firewall",
            "playbookID": "block_indicators_-_generic_-_test"
        },
        {
          "integrations": "Signal Sciences WAF",
          "playbookID": "SignalSciences Test"
        },
        {
            "integrations": "RTIR",
            "playbookID": "RTIR Test"
        },
        {
            "integrations": "RedCanary",
            "playbookID": "RedCanaryTest",
            "nightly" : true
        },
        {
          "integrations": "Devo",
          "playbookID": "devo_test_playbook"
        },
        {
          "integrations": "urlscan.io",
            "playbookID": "url_enrichment_-_generic_test",
            "timeout": 500
        },
        {
            "integrations": "SCADAfence CNM",
            "playbookID": "SCADAfence_test"
        },
        {

            "integrations": "BigFix",
            "playbookID": "BigFixTest"
        },
        {
            "integrations": "Lastline",
            "playbookID": "Lastline - testplaybook",
            "nightly": true
        },
        {
            "integrations": "epo",
            "playbookID": "Test Playbook McAfee ePO"
        },
        {
            "integrations": "activedir",
            "playbookID": "calculate_severity_-_critical_assets_-_test"
        },
        {
            "playbookID": "TextFromHTML_test_playbook"
        },
        {
            "playbookID": "PortListenCheck-test"
        },
        {
            "integrations": "ThreatExchange",
            "playbookID": "ThreatExchange-test"
        },
        {
            "integrations": "ThreatExchange",
            "playbookID": "extract_indicators_-_generic_-_test",
            "timeout": 240
        },
        {
            "integrations": "Joe Security",
            "playbookID": "JoeSecurityTestPlaybook",
            "timeout": 500,
            "nightly": true
        },
        {
            "integrations": "Joe Security",
            "playbookID": "JoeSecurityTestDetonation",
            "timeout": 2000,
            "nightly": true
        },
        {
            "integrations": "WildFire",
            "playbookID": "Wildfire Test"
        },
        {
            "integrations": "GRR",
            "playbookID": "grr_test",
            "nightly": true
        },
        {
            "integrations": "RSA NetWitness Packets and Logs",
            "playbookID": "rsa_packets_and_logs_test"
        },
        {
            "integrations": "VirusTotal",
            "playbookID": "virusTotal-test-playbook",
            "nightly": true,
            "timeout": 1400
        },
        {
            "integrations": "Preempt",
            "playbookID": "Preempt Test"
        },
        {   "integrations": "Gmail",
            "playbookID": "get_original_email_-_gmail_-_test"
        },
        {
            "integrations": "EWS v2",
            "playbookID": "get_original_email_-_ews-_test"
        },
        {
            "integrations": ["EWS v2","EWS Mail Sender"],
            "playbookID": "EWS search-mailbox test",
            "timeout": 300
        },
        {
            "integrations": "PagerDuty v2",
            "playbookID": "PagerDuty Test"
        },
        {
            "playbookID": "test_delete_context"
        },
        {
            "playbookID": "GmailTest",
            "integrations": "Gmail"
        },
        {
            "playbookID": "TestParseCSV"
        },
        {
            "integrations": "Shodan",
            "playbookID": "ShodanTest"
        },
        {
            "playbookID": "Extract Indicators From File - test"
        },
        {
            "playbookID": "dedup_-_generic_-_test"
        },
        {
            "integrations": "McAfee Advanced Threat Defense",
            "playbookID": "Test Playbook McAfee ATD",
            "timeout": 700
        },
        {
            "playbookID": "exporttocsv_script_test"
        },
        {
            "integrations": "Intezer",
            "playbookID": "Intezer Testing",
            "nightly": true,
            "timeout": 500
        },
        {
            "integrations": "FalconIntel",
            "playbookID": "CrowdStrike Falcon Intel v2"
        },
        {
            "integrations": [
                "Mail Sender (New)",
                "google"
            ],
            "playbookID": "Mail Sender (New) Test"
        },
        {
            "playbookID": "buildewsquery_test"
        },
        {
            "integrations": "Rapid7 Nexpose",
            "playbookID": "nexpose_test",
            "timeout": 240
        },
        {
            "integrations": "EWS Mail Sender",
            "playbookID": "EWS Mail Sender Test"
        },
        {
            "playbookID": "decodemimeheader_-_test"
        },
        {
            "integrations": "CVE Search",
            "playbookID": "cve_enrichment_-_generic_-_test"
        },
        {
            "playbookID": "test_url_regex"
        },
        {
            "integrations": "Skyformation",
            "playbookID": "TestSkyformation"
        },
        {
            "integrations": "okta",
            "playbookID": "okta_test_playbook",
            "timeout": 240
        },
        {
            "playbookID": "Test filters & transformers scripts"
        },
        {
            "integrations": "Salesforce",
            "playbookID": "SalesforceTestPlaybook"
        },
        {
            "integrations": "McAfee ESM-v10",
            "playbookID": "McAfeeESMTest",
            "timeout": 500
        },
        {
            "integrations": "GoogleSafeBrowsing",
            "playbookID": "Google Safe Browsing Test",
            "timeout": 240
        },
        {
            "integrations": "EWS v2",
            "playbookID": "EWSv2_empty_attachment_test"
        },
        {
            "playbookID": "TestWordFileToIOC",
            "timeout": 300
        },
        {
            "integrations": "Symantec Endpoint Protection",
            "playbookID": "sep_-_test_endpoint_search"
        },
        {
            "integrations": "carbonblackprotection",
            "playbookID": "search_endpoints_by_hash_-_carbon_black_protection_-_test",
            "timeout": 500
        },
        {
            "playbookID": "process_email_-_generic_-_test",
            "timeout": 240
        },
        {
            "integrations": "activedir",
            "playbookID": "account_enrichment_-_generic_test"
        },
        {
            "integrations": "FalconHost",
            "playbookID": "search_endpoints_by_hash_-_crowdstrike_-_test",
            "timeout": 500
        },
        {
            "integrations": "FalconHost",
            "playbookID": "CrowdStrike Endpoint Enrichment - Test"
        },
        {
          "integrations": "FalconHost",
          "playbookID": "crowdstrike_falconhost_test"
        },
        {
            "integrations": [
                "VirusTotal"
            ],
            "playbookID": "ip_enrichment_generic_test"
        },
        {
            "playbookID": "ExposeIncidentOwner-Test"
        },
        {
            "integrations": "OpenPhish",
            "playbookID": "email_test"
        },
        {
            "integrations": "VirusTotal",
            "playbookID": "domain_enrichment_generic_test"
        },
        {
            "integrations": "PostgreSQL",
            "playbookID": "PostgreSQL Test"
        },
        {
            "integrations": "google",
            "playbookID": "GsuiteTest"
        },
        {
            "integrations": "OpenPhish",
            "playbookID": "OpenPhish Test Playbook"
        },
        {
            "integrations": "RSA Archer",
            "playbookID": "Archer-Test-Playbook",
            "nightly": true
        },
        {
            "integrations": "jira",
            "playbookID": "Jira-Test"
        },
        {
            "integrations": "ipinfo",
            "playbookID": "IPInfoTest"
        },
        {
            "integrations": "jira",
            "playbookID": "VerifyHumanReadableFormat"
        },
        {
            "playbookID": "ExtractURL Test"
        },
        {
            "playbookID": "strings-test"
        },
        {
            "playbookID": "TestCommonPython"
        },
        {
            "playbookID": "TestFileCreateAndUpload"
        },
        {
            "playbookID": "TestIsValueInArray"
        },
        {
            "playbookID": "TestStringReplace"
        },
        {
            "playbookID": "TestHttpPlaybook"
        },
        {
            "integrations": "SplunkPy",
            "playbookID": "Splunk-Test"
        },
        {
            "integrations": "SplunkPy",
            "playbookID": "SplunkPySearch_Test"
        },
        {
            "integrations" : "McAfee NSM",
            "playbookID" : "McAfeeNSMTest",
            "timeout" : 400,
            "nightly": true
        },
        {
            "integrations": "PhishTank",
            "playbookID": "PhishTank Testing"
        },
        {
            "integrations": "McAfee Web Gateway",
            "playbookID": "McAfeeWebGatewayTest",
            "timeout" : 500
        },
        {
            "integrations": "TCPIPUtils",
            "playbookID": "TCPUtils-Test"
        },
        {
            "playbookID": "ProofpointDecodeURL-Test",
            "timeout": 300
        },
        {
            "playbookID": "listExecutedCommands-Test"
        },
        {
            "integrations": "Service Manager",
            "playbookID": "TestHPServiceManager",
            "timeout": 400
        },
        {
            "playbookID": "LanguageDetect-Test",
            "timeout": 300
        },
        {
            "integrations": "Forcepoint",
            "playbookID": "forcepoint test",
            "timeout": 500,
            "nightly": true
        },
        {
            "playbookID": "GeneratePassword-Test"
        },
        {
            "playbookID": "ZipFile-Test"
        },
        {
            "playbookID": "ExtractDomainTest"
        },
        {
            "playbookID": "Detonate File - Generic Test",
            "timeout": 500
        },
        {
            "playbookID": "Test-IsMaliciousIndicatorFound"
        },
        {
            "playbookID": "TestExtractHTMLTables"
        },
        {
            "integrations": "carbonblackliveresponse",
            "playbookID": "CarbonBlackLiveResponseTest",
            "nightly": true
        },
        {
            "playbookID": "TestSafeBreach",
            "integrations": "SafeBreach"
        },
        {
            "integrations": "urlscan.io",
            "playbookID": "urlscan_malicious_Test"
        },
        {
            "integrations": "EWS v2",
            "playbookID": "pyEWS_Test"
        },
        {

            "integrations": "Netskope",
            "playbookID": "Netskope Test"
        },
        {
            "integrations": "Cylance Protect v2",
            "playbookID": "Cylance Protect v2 Test"
        },
        {
            "integrations": "ReversingLabs Titanium Cloud",
            "playbookID": "ReversingLabsTCTest"
        },
        {
            "integrations": "ReversingLabs A1000",
            "playbookID": "ReversingLabsA1000Test"
        },
        {
            "integrations": "Demisto Lock",
            "playbookID": "DemistoLockTest"
        },
        {
            "playbookID": "test-domain-indicator",
            "timeout": 400
        },
        {
            "playbookID": "Cybereason Test",
            "integrations": "Cybereason",
            "timeout": 1200
        },
        {
            "integrations": "VirusTotal - Private API",
            "playbookID": "virusTotalPrivateAPI-test-playbook",
            "nightly": true
        },
        {
            "integrations": "Cisco Meraki",
            "playbookID": "Cisco-Meraki-Test"
        },
        {
            "integrations": "Tanium",
            "playbookID": "Tanium Test Playbook",
            "nightly": true,
            "timeout": 1200
        },
        {
            "integrations": "Recorded Future",
            "playbookID": "Recorded Future Test",
            "nightly": true
        },
        {
            "integrations": "Microsoft Graph",
            "playbookID": "Microsoft Graph Test"
        },
        {
            "integrations": "RedLock",
            "playbookID": "RedLockTest",
            "nightly": true
        },
        {
            "integrations": "Symantec Messaging Gateway",
            "playbookID": "Symantec Messaging Gateway Test"
        },
        {
            "integrations": "ThreatConnect",
            "playbookID": "test-ThreatConnect"
        },
        {
            "integrations": "VxStream",
            "playbookID": "VxStream Test",
            "nightly": true
        },
        {
            "integrations":"Cylance Protect",
            "playbookID": "get_file_sample_by_hash_-_cylance_protect_-_test",
            "timeout": 240
        },
        {
            "integrations": "Cylance Protect",
            "playbookID": "endpoint_enrichment_-_generic_test"
        },
        {
            "integrations": "QRadar",
            "playbookID": "test_Qradar"
        },
        {
            "integrations": "VMware",
            "playbookID": "VMWare Test"
        },
        {
            "integrations": "Anomali ThreatStream",
            "playbookID": "Anomali_ThreatStream_Test"
        },
        {
            "integrations": "Farsight DNSDB",
            "playbookID": "DNSDBTest"
        },
        {
            "integrations": "carbonblack-v2",
            "playbookID": "CarbonBlackResponseTest"
        },
        {
            "integrations": "Cisco Umbrella Investigate",
            "playbookID": "Cisco Umbrella Test"
        },
        {
            "integrations": "icebrg",
            "playbookID": "Icebrg Test",
            "timeout" : 500
        },
        {
            "integrations": "Symantec MSS",
            "playbookID": "SymantecMSSTest"
        },
        {
            "integrations": "Remedy AR",
            "playbookID": "Remedy AR Test"
        },
        {
            "integrations": "McAfee Active Response",
            "playbookID": "McAfee-MAR_Test"
        },
        {
            "integrations": "McAfee Threat Intelligence Exchange",
            "playbookID": "McAfee-TIE Test"
        },
        {
            "integrations": "ArcSight Logger",
            "playbookID": "ArcSight Logger test"
        },
        {
            "integrations": "XFE",
            "playbookID": "XFE Test",
            "timeout": 140,
            "nightly": true
        },
        {
            "integrations": [
                "VirusTotal"
            ],
            "playbookID": "File Enrichment - Generic Test"
        },
        {
            "integrations": "McAfee Threat Intelligence Exchange",
            "playbookID": "search_endpoints_by_hash_-_tie_-_test",
            "timeout": 500
        },
        {
            "integrations": "iDefense",
            "playbookID": "iDefenseTest",
            "timeout": 300
        },
        {
            "integrations": "AbuseIPDB",
            "playbookID": "AbuseIPDB Test",
            "nightly": true
        },
        {
            "integrations": "AbuseIPDB",
            "playbookID": "AbuseIPDB PopulateIndicators Test",
            "nightly": true
        },
        {
            "integrations" : "jira",
            "playbookID" : "JiraCreateIssue-example-test"
        },
        {
            "integrations": "LogRhythm",
            "playbookID": "LogRhythm-Test-Playbook",
            "timeout": 200
        },
        {
            "integrations": "FireEye HX",
            "playbookID": "FireEye HX Test"
        },
        {
            "integrations": "Phish.AI",
            "playbookID": "PhishAi-Test"
        },
        {
            "integrations": "Phish.AI",
            "playbookID": "Test-Detonate URL - Phish.AI"
        },
        {
            "integrations": "Threat Grid",
            "playbookID": "Test-Detonate URL - ThreatGrid",
            "timeout": 500
        },
        {
            "integrations": "Centreon",
            "playbookID": "Centreon-Test-Playbook"
        },
        {
            "integrations": "TruSTAR",
            "playbookID": "TruSTAR Test"
        },
        {
            "integrations": "AlphaSOC Wisdom",
            "playbookID": "AlphaSOC-Wisdom-Test"
        },
        {
            "integrations": "Jask",
            "playbookID": "Jask_Test"
        },
        {
            "integrations": "Qualys",
            "playbookID": "Qualys-Test",
            "nightly": true
        },
        {
            "integrations": "whois",
            "playbookID": "whois_test"
        },
        {
            "integrations": "RSA NetWitness Endpoint",
            "playbookID": "NetWitness Endpoint Test"
        },
        {
            "playbookID": "TestMatchRegex"
        },
        {
            "integrations": "ActiveMQ",
            "playbookID": "ActiveMQ Test"
        },
        {
            "playbookID": "RegexGroups Test"
        },
        {
            "integrations": "Cisco pxGrid ISE",
            "playbookID": "cisco-ise-test-playbook"
        },
        {
            "integrations": "RSA NetWitness v11.1",
            "playbookID": "RSA NetWitness Test"
        },
        {
            "integrations": "Rasterize",
            "playbookID": "RasterizeImageTest"
        },
        {
            "playbookID": "ExifReadTest"
        },
        {
          "integrations": "Cuckoo Sandbox",
          "playbookID": "CuckooTest",
          "timeout": 600
        },
        {
           "playbookID": "Detonate File - Generic Test",
           "timeout": 2000,
           "nightly": true,
           "integrations": [
             "VxStream",
             "McAfee Advanced Threat Defense",
             "WildFire",
             "Lastline"
           ]
        },
        {
           "playbookID": "Detonate URL - Generic Test",
           "timeout": 2000,
           "nightly": true,
           "integrations": [
             "McAfee Advanced Threat Defense",
             "VxStream",
             "Lastline"
           ]
        },
        {
            "playbookID": "ReadPDFFile-Test"
        },
        {
            "integrations": [
                "VirusTotal",
                "urlscan.io",
                "activedir"
            ],
            "playbookID": "entity_enrichment_generic_test",
            "timeout": 240
        },
        {
            "integrations": [
                "FalconHost",
                "McAfee Threat Intelligence Exchange",
                "carbonblackprotection",
                "carbonblack"
            ],
            "playbookID": "search_endpoints_by_hash_-_generic_-_test",
            "timeout": 500
        },
        {
            "integrations": "Zscaler",
            "playbookID": "Zscaler Test",
            "nightly": true
        },
        {
            "playbookID": "DemistoUploadFileToIncident Test",
            "integrations": "Demisto REST API"

        },
        {
            "playbookID": "Test_Sagemaker",
            "integrations": "AWS Sagemaker"

        },
        {
            "playbookID": "Phishing test - attachment",
            "timeout": 500,
            "nightly": true,
            "integrations": [
                "EWS Mail Sender",
                "Pwned",
                "VirusTotal - Private API",
                "Demisto REST API"
            ]
        },
        {
            "playbookID": "Phishing test - Inline",
            "timeout": 500,
            "nightly": true,
            "integrations": [
                "EWS Mail Sender",
                "Pwned",
                "VirusTotal - Private API",
                "Demisto REST API"
            ]
        },
        {
            "integrations": "duo",
            "playbookID": "DUO Test Playbook"
        },
        {
          "playbookID": "SLA Scripts - Test"
        }
    ],
    "skipped_tests": {
        "whois_test": "Server currently has Whois by default, need to deprecate",
        "blockip_test_playbook": "No Check Point FW license",
        "entity_enrichment_generic_test": "Need to check the reason for skipping",
        "search_endpoints_by_hash_-_generic_-_test": "Need to check the reason for skipping",
        "ArcSight Logger test": "Possibly outdated API calls",
        "Jask_Test": "Need to check the reason for skipping",
        "Qualys-Test": "Need to check the reason for skipping",
        "sep_-_test_endpoint_search": "Failed test, need to fix",
        "tenable-sc-scan-test": "Scan takes too long",
        "Microsoft Graph Test": "DB is missing alerts to test on - in work of DevOps",
        "tenable-sc-test": "Unstable instance = flaky test",
        "XFE Test": "License expired",
        "FireEye HX Test": "Test unstable - to be fixed by @noac"
    },
    "skipped_integrations": {
        "FortiGate": "License expired, in the process of getting new one",
        "Whois": "Server currently has Whois by default, need to deprecate",
        "Skyformation": "Server installed by skyformation is down, waiting on reply",
        "icebrg": "Requires BD",
        "Anomali ThreatStream": "Instance is down",
        "Cylance Protect": "Under development",
        "VMware": "DevOps investigation",
        "Farsight DNSDB": "No instance",
        "Symantec MSS": "No instance",
        "Remedy AR": "DevOps investigation",
        "McAfee Active Response": "DevOps investigation",
        "McAfee Threat Intelligence Exchange": "DevOps investigation",
        "iDefense": "DevOps investigation",
        "LogRhythm": "DevOps investigation",
        "Dell Secureworks": "Instance locally installed on @liorblob PC",
        "Service Manager": "Expired license",
        "Signal Sciences WAF": "API problems, not returning the correct data",
        "Server Message Block (SMB)": "No instance",
        "ServiceNow": "Instance goes to hibernate every few hours",
        "MimecastV2": "Several issues with instance",
        "AWS Sagemaker": "License expired, no renewal in the near future",
        "Attivo Botsink": "no instance, @Arian will update",
        "carbonblackprotection": "License expired",
        "Lastline": "Out of quota",
        "Netskope": "instance is down"
    },
    "nigthly_integrations": [
        "Lastline",
        "TruSTAR"
    ]
}<|MERGE_RESOLUTION|>--- conflicted
+++ resolved
@@ -3,11 +3,10 @@
     "testInterval": 20,
     "tests": [
         {
-<<<<<<< HEAD
             "playbookID": "StringContainsArray_test"
-=======
+        },
+        {
             "playbookID": "ParseCSVnullbytesTest"
->>>>>>> 5de54e38
         },
         {
             "integrations": "CVE Search",
