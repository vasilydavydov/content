--- conflicted
+++ resolved
@@ -21,11 +21,7 @@
 scripttarget: 0
 dependson:
   must:
-<<<<<<< HEAD
-  - demisto-api-multipart
-=======
   - core-api-multipart
->>>>>>> ae29c3ad
 runas: DBotWeakRole
 tests:
 - DemistoUploadFileToIncident Test
