--- conflicted
+++ resolved
@@ -305,15 +305,12 @@
             "integrations": "SQS",
             "playbookID": "sqs_test"
         },
-<<<<<<< HEAD
         {
             "integrations": "Cybereason",
             "playbookID": "Cybereason Test"
         }
     ],
     "skipped": [
-=======
->>>>>>> b7b6ded2
         {
             "integrations": "EWS v2",
             "playbookID": "pyEWS_Test"
