--- conflicted
+++ resolved
@@ -7,12 +7,8 @@
 ##### Containment Plan
 Internal code improvements.
 
-<<<<<<< HEAD
-Fixed an issue that caused all risky hosts to be outputted, instead of only the risk context of the endpoint being enriched.
-=======
 ##### Eradication Plan
 Internal code improvements.
 
 ##### Enrichment for Verdict
-Internal code improvements.
->>>>>>> 5ecf0f5f
+Internal code improvements.