commonfields:
  id: Joe Security
  version: -1
name: Joe Security
display: Joe Security
category: Forensics & Malware Analysis
image: data:image/png;base64,iVBORw0KGgoAAAANSUhEUgAAAHgAAAAyCAYAAACXpx/YAAAAAXNSR0IArs4c6QAAENxJREFUeAHtWQl4ldWZPsu/3CUbSchySQDZCoKCgjqySHCXEe2oUZHK4EIoBJC6QXXa3jodiyOioAJGFouWWqOFoaiMSA1YZWTUQSyKgpKEJBBC1ntzl387854bEgICBmmfcWb+73ne+y9n/d/vO9/3nXMJccVlwGXAZcBlwGXAZcBlwGXAZcBlwGXAZcBlwGXAZcBlwGXAZcBlwGXAZcBlwGXAZcBl4GQM0JMVnNH78fcO0Bm51hb2aMZVj2E6j5A3F/7HGfXpNv5ODJxKwbJsIOABxAl634N3rce8H1/cS+VJ91DqXE8o3WNQ8h5JTt9BRs/dTKbRyDF1C4IKKQtax7w7+YOOoj5ABsCAEFABNACufEcGxqFdDdAI1B+HQ3geCXSIMuGBK9WbHt6pXvfg78iEOefDIhTBySRgqc3JClMhv7Y4mYD3XjJ3U2r+jJLfn1W89PaODk58I5U5GXgHOAiYgA00AR8DvwTygVNKMChYYeEr/JSVvieFf+15ylV6MhmKgnMBp1MFSfBYYAZQAGwBiHL9T8Yw1bdCMLHI/OpwCfmoxIQiORT7DKFkCBPksE1JtkKxAgVpePUH4zbddcWU4hTh+EksfHfVc7Nekv0cJ7l4XgBMBPYDrwPbAQP4AfAPwGDgC+AO4AOgQ/JnPHsBU/SJwjSHCkrSBHEYJywmCKtnuv6VHY0+v3/Z9L90NPgfvxG058yS+ZTyH5qWsb5m6YwHMSXQCAbb0FkPXZ7tqRR8sk5uQMFrgFT0VnLVnFwtyftvUO5qs3T+83gXBxKC2VEMICfZ/jyIcFKMKU98bcAln9x55d1DkoUtaGv0iqrlM3a218M1Ffg9cBWwAvglIJXcWZLwcDfwEBAGbgLkqiaBKQsGKsmpm7iq5wk5unCIAORkpIdnmpfEW5tvqX626BX55vsgvQumeMh5l25U/CljjeaG9ys/XT02kFygab17FAnV19cJN2zeXzJr3enOVbrA0xXfkQZoK6ius38WjtgL5Zbh/aDOnXVWrnyP58+pTWYi8E668cut/RduWbOriSlp3KP+Ivv2+/2d2v4T7qVyfwpMBY5XLl4llPoUrlOAALAMyASIqnkvR3KXZ8WjhmVEnjYjoZuNeOSGeDh8YzzccmOkobZQmC1/knW/L1Je9kJM2PFSs7V5LbGMl0lZmUUVzWtRdpvq8cx0KJcL6rRFOe0WR1ekQa6971xH9VxgHqqSSsgBupQpqxbZiNh8/12fbnxifd8Ld36Q1+cGRctfgvabARkW5gCrAKnADg+A+xPJG3j5JDAP+CGw3OI0W6WMUEXdY1RW/qp2bfAQ3p9SAhOCPitbTRaWSZE6hutKg9IrfFPufCy5eyjJT1ObhMIyQzUl0xLJY17hQq/pqWG1sQtjpPRmmSe0SdFzanZ0j5ac1tPa+/Ts+ODCV7RmUsWrBrfESTCYcLv9Ji1OiXKm0pbqFeW19S/2gxcsCL6jfFnxsY8KEnHiEUKZY/a7ZpYeUTK47Jh5UkRV6b3RI6McvQSDSuAjopkewuQ3fBcFt3fGicNrTTMyg7y7WsbFauDEpLS36Hy1ydp9194x6aYpPxp78NMKsjfUVIhiqeA7ADlxqfAY0BWRhjD5CH6jMNJCYRfUEUla9/RkvD+pgntPCeaY3kCxqvAxGqfp8EZUpJCmXsXPf0Jta0H5sunlaE9ypy0bwRU+jTE2iCaRVMpyheOI5p73rPjQam58TknPnKvS7D554bpFVYT8QbaRku/lU9VuI26JNR/+Eo9T69Pq/kVPyRoR2K/cq/14aaPFRLGp+0eRaGuFwwMVZ5094OJopPnPe6o/j2ppmRPseGSgHbMIY8pEq995FypMcIZ4IxTdDExfMh+x+u3EQPgZPrxIPXQosFgZmDSIRUJSH5POTMFvPC4zW4kxQDnQZYG7NracP+Z10qv/hN4HQuSrPeR8UljISWnp36GT3cCHXe6MkFrUlaQWAd2FxXbYFLGdil6C6yvypi9bzojzPoseqil/IdhhNNm3P+53fCnLVV3/e4oYbdlOM2UC+SAbwnXPaNs0ziaFwZtyPd5sXdfXEM77yzkJx4oLQS1KGeeK2o1qnheJZY2iutqf2ELmJx2CFTgAvuQSIZjMK4hC6DmciAJHV+cJrg7XdG9fJFbEEq0NgohBTFEugeVEFGrtcIxYAPeaIwOpLZJtJZ4nLKE4lOZrmoeZjv01SjoUXDlsaC/dse7EmBqW+aNt48nfM5CrF5WPb/zqo+K0fsOX/Pvs3jLT7bL0/NPrO6rG3RBPSfXrqqJkeu2cXCxdLzrQgbmA1sXOpEuU5Mv6/Vmu/q592HkRCpisePWxxDHHWpZ5gKb0fKfHj5duqo7F1pEXftKEsgKqKFcK20LiGnuSWJHfCq5FLaJcoXLjCa5o4/K7p48QVDuPcNbfMmNxatm/I7b1ssNoC5TMLYuHFEU95MBAiBkjAq6085wd2zZsE3kntdvcKXcithEnTNFuxvz2W5HQqzYRO4gw36cOLxaWkdjoVwYaf+ar9D6d6Ut/UdE9l8ajzcurdx2el53v1/UU/8OO4/xU1Twj+hTNT/26ZF6zHFPT6OVc86lGuLnBMeKr5bszWcGyPb5bPTs5p+94TfXtRar6BlLVb4uZiXbyR4k2R2z4UVVVQQDnTixJJnCyfR/gHgALvUsi68mVKbdMVnnwjhhi6nTRK389M2O32rYYgzFymaLeRhm9LV/TbzMLH50kFD4YClaFYe2uqq98lJQ+liCKXPfYwUAg6Wec8xzH0s+CIi6iSMGpZW3vm3Noalnw2AMaX9GTud1JUhfnio2aqhErFn3LMprmHFg+9/P2L8wvLpHfjK92KOKzlVM0v9WSrgU0cEeY8mAIrsoKFC14Q1W9sxFNBhm2MhQttspmjIjxXFGosJQ/VilMru4zVzDh9KAZDRMt1UgbXErUXW37VNn3t0qe2ZqVUVtNQnHTdGC68Sxdxkp8UCIWy31uIqH41o7aKrQbVmKbVvPHoEx+XiOFr6zzZtTnZBhiLDOjt1KqXM017xUiM/1OhXEvcQS8n5HRM3fgfDpnhQk9wgOLvlBnjmObDrPNg4yqMkvHnsH54njltg19er8wGMRUVg3lSoM8IkHpiI8RKywY8bA2wxG8w4C6KeEdLWbyF/iO823bdzEabQ0ULerJFM+5NuZsxWNvkuWzEp7kG50eM8KJH6QCpCQGtIm9E9ZoWq2hSwbESFpbURd+cbr0UlPo1p733Vq15dPdDaqi7ScvBJvQci/QF/AAUkldhXSBEu3zwy0EGW102fTqqqXT1nS3PrkRHgYxC3ti27ncoU4qYhziG02nwp4ITU8WFpmCDxuNw5GvLYQJI3J4m+2IxBaOUWzyTlPQpt3wjmmJdcyRFcN1nb7sWhIMC8fcwOTRDVevIfLYl5LzBON5+J5yYhvvt/farmCZsS4FurcXnOIq3aiURLKi6Xn7VJ/3A8eM9basiFx1XZMvnzq3xt9t/Pb0HpVNlp2lU7rpSMNXcZUKlvvgrspwVHwSuPRUDT4qKTGhzrqEbVLitS07ApdNuMqrjZamy5zW+rOthsODrWhkSLyx4eKaxXcvUGPNISbjLTq2HNrjVP3LMuFQuaPoEESg0/FCHe06bhy4awjsBPZ2VIRF15qxVoM69kW9+vnzqeIdoagad+LGtppV9+1vr9keg+UquQ/4T2Ble+EJrtIgrgZkrCoHyPq7aOi6Z6qW11V8OpJ7U+ddt6Rh2/oZ6Z1PpWS1Y2XOqrSRn5T9anRdRcu0wgdzk5x4YzTeuO5IpQ24ygz65wA8fgK4nFRSUSINdAiQ2J7IxCOuZwwSZpgTGwelUmyCDQbtBcIvJQJpDSWNSH7+i2s6GGQ5qsc30mk49NvqbjWh3kaAE6r582c+HUiprT/cwtlOuPKRKlcuCkxddKunKfqm44/FFZNoEX+S1hjDHlaX46AnlQ3Mv/OxAKGedKFq1wqu3CIsqZv2tZSYTdd/GDZFCMNwHUOyixaeo1u0tU/PYZVlu7Z81qt77nvc4x9nEbsQDnykk8jvnI4tmhykfdR/xf124HFgFHAikZZUDNwErADk1iQhLbTHa97UrNcdM9Kb6erL1z5TJeNCwvKOVGm7wC2TovnnFOzYtO6RXVuGlYyZeLA2KWOQFjcXHmj+UO4TpUg3OxPIBdYDo4GTSRYKpOe5EPgF8C5AYtwzVlG0zaqW+rbiTdqk+JLfUpKS39K8SS8hqcrDqQF2PHyjrzm+CXujD7HV0YimPMWzA+/lK8O3CV9gm9ot9z1K/RubUr1ZdmvsJeyOG5Ecdee6b7Wdm7HV9ue8a6blvasm52zK9NCBpm1h+4uP5ups5s/cQpOS31G9vl8ji45BQwSuOuGOHSEUyrGukDLL+p0FY7SVMZpYeJU18RASKbllJJjj9V5vt808PWvtlwd3n0NKg4blOKU2lI8682Bdo0wjssdvhts9YaLr9hUsk5s5gFxFG4Eg8DYgDy7kRHKAImASIA1hMQBv1yZlxTQ8fnl0lmJG0hXNM8ox429c9sTuDdWVO/58oGL73taWZlNoPHvQlinjxjdUXXN99RexNRfe8Nm6fkOv6BZp3WrV1y7F/rdzfJMrWI4nlSfn8TTwKnAAkPVSAGlE0usMAB4BngASwh2liZjmHsFoCpImH9iUMQrpuahnwmkwTesVUXlgVQUSMWSk/wg7fwikj4QfzObQPciSf5aEcHS4u9HxOZGVs97rMe3ZIsS72VxVemP195LxD4YSJoax3yY8Aq/wqC2sLKoq2fhfI4U41teGZd5vR0KfQSmrhe0gNEgyWb3gfB/2SXVWNHR0ERQGKVN/U+NQVs6YVo2qVGbNVv+FSxlLHUYVTz8keThcEhSJn/x+ZCeNm4mub4P1XITsmVGT/OGLlXNDibIjP0cHaHshU+6HgJsBGUsaAGl5GUAjsAaQq7wC+IYUPLsvJ4Wl3A97vUdPTlHMWJjs+njtM/v+8voOW00PL963c4yvW/rQpy64Mq3GnzU4ORbeYsTiUw6smHnC/jCAdLv3Az8C5Fz3AyYgcwXpmrcCzwClwDGCEyqPnZSRbsWsVEY1ua+GPqzWKjN2kBxHgiyT7lgYZoYQOleEEY/6Iw2HFj3c4aVkneE4djzsGHk4H06lYNthZlMu8Rz4qGSanBPpMfnRDJKankdiVjStKat8V+nNRgGODvc2n5WtOo3WvkVzagMTF2Rqqf4kM9IYql79kOQXttQmMLZM1RHJcdsMH1z1UMIgEiU4Hs1T0nrLv9/jhl43uLzucBmUL8vypi4eSzR9A05cuBWOXla9cua2RJsjP8crWL6WBw2DgXOAPECu1HLgY2APkOgY1xML/ne9atyocR7FNwlWPKyxsfK+iqqPr4ZP7EFNc3iLz3+W6ji2xzReioSrfl73QlCehJ1KNBQOA0YDcl7S4CoBqVy50iVJ//8kGGQ9vk7uR5KSlum+5HFWNLyhsmzTjWRX6bFJ3t+SmYJVwrPvg+UjiVfbgPUDN+ZUI7HZLoS1pnpJ8Tt/y7H/r/edM33JA7rmQ8jQ8nBqtdMMhyZXr5z9yfHf3R6Dj3//V3kuu4PGyKTgh3lO2jg4gogZtWtrX3xAxntXzpABHEifh5yBIJg8G4/EnqpbOXvvGXbpNv8+MRAoCvr6FM6XeQj7Ps3LnYvLgMuAy4DLgMuAy4DLgMuAy4DLgMuAy4DLgMuAy4DLgMuAy4DLgMuAy4DLgMuAy8D/Jgb+G4hOxgQdqh+uAAAAAElFTkSuQmCC # guardrails-disable-line
description: Sandbox Cloud
configuration:
- display: Joe Security Url
  name: url
  defaultvalue: https://jbxcloud.joesecurity.org
  type: 0
  required: true
- display: API Key
  name: api_key
  defaultvalue: ""
  type: 4
  required: true
- display: Trust any certificate (unsecure)
  name: insecure
  defaultvalue: ""
  type: 8
  required: false
- display: 'Max. Polling Time (in seconds):'
  name: maxpolls
  defaultvalue: "300"
  type: 0
  required: false
- display: Verbose (show log in case of error)
  name: verbose
  defaultvalue: ""
  type: 8
  required: false
script:
  script: |
    ''' IMPORTS '''
    import time
    import shutil
    import requests
    from distutils.util import strtobool
    # disable insecure warnings
    requests.packages.urllib3.disable_warnings()


    ''' GLOBAL VARS '''
    BASE_URL = urljoin(demisto.params().get('url'), 'api/')
    USE_SSL = not demisto.params().get('insecure', False)
    MAX_POLLS = int(demisto.params().get('maxpolls', 300))

    nothing_to_analyze_message = 'We found nothing to analyze in your uploaded email (possibly all elements where whitelisted, check Input filtering in your Settings).'
    nothing_to_analyze_output = {
                    'Type' : entryTypes['note'],
                    'ContentsFormat' : formats['markdown'],
                    'Contents' : 'We found nothing to analyze in your uploaded email',
                    'HumanReadable' : 'We found nothing to analyze in your uploaded email'
                    }

    ''' HELPER FUNCTIONS '''
    def http_post(url_suffix, data=None, files=None, parse_json=True):
        data = {} if data is None else data

        data.setdefault('apikey', demisto.params()['api_key'])
        LOG('running request with url=%s\n\tdata=%s\n\tfiles=%s' % (BASE_URL + url_suffix,
            data, files, ))

        res = requests.post(BASE_URL + url_suffix,
            verify=USE_SSL,
            data=data,
            files=files
        )

        if res.status_code == 403:
            raise Exception('API Key is incorrect')

        if res.status_code != 200:
            error_msg = res.json()['errors'][0]['message']
            if error_msg == nothing_to_analyze_message:
                return 'nothing_to_analyze'

            LOG('result is: %s' % (res.json(), ))
            error_msg = res.json()['errors'][0]['message']
            raise Exception('Your request failed with the following error: %s.\n%s' % (res.reason, error_msg, ))

        if parse_json:
            return res.json()
        else:
            return res.content


    def analysis_to_entry(title, info):
        if not isinstance(info, list):
            info = [info]

        context = []
        table = []
        dbot_scores = []
        for analysis in info:
            analysis_info = {
                'ID' : analysis['webid'], # for detonate generic polling
                'WebID' : analysis['webid'],
                'SampleName' : analysis['filename'],
                'Status' : analysis['status'],
                'Comments' : analysis['comments'],
                'Time' : analysis['time'],
                'MD5' : analysis['md5'],
                'SHA1' : analysis['sha1'],
                'SHA256' : analysis['sha256'],
                'Systems' : [run['system'] for run in analysis['runs']],
                'Result' : ', '.join([run['detection'] for run in analysis['runs']]),
                'Errors' : [run['error'] for run in analysis['runs']],
            }

            analysis_context = dict(analysis_info)
            analysis_context['Runs'] = analysis['runs']

            analysis_table = dict(analysis_info)
            if not any(analysis_table['Errors']):
                analysis_table['Errors'] = None

            dbot_score = 0
            malicious = None
            if 'malicious' in analysis_info['Result']:
                dbot_score = 3
                malicious = {
                    'Vendor' : 'JoeSecurity',
                    'Detections' : ', '.join(set([run['detection'] for run in analysis['runs']])),
                    'SHA1' : analysis_info['SHA1'],
                }
            elif 'suspicious' in analysis_info['Result']:
                dbot_score = 2
            elif 'clean' in analysis_info['Result']:
                dbot_score = 1

            dbot_scores.append({
                'Vendor' : 'JoeSecurity',
                'Indicator' : analysis_info['SampleName'],
                'Type' : 'url' if 'md5' is None else 'file',
                'Score' : dbot_score,
                'Malicious' : malicious,
            })
            context.append(analysis_context)
            table.append(analysis_table)

        entry = {
            'ContentsFormat': formats['json'],
            'Type': entryTypes['note'],
            'Contents': context,
            'ReadableContentsFormat': formats['markdown'],
            'HumanReadable': tableToMarkdown(title, table, removeNull=True),
            'EntryContext': {'Joe.Analysis(val.ID && val.ID == obj.ID)' : createContext(context, removeNull=True),
                'DBotScore' : createContext(dbot_scores, removeNull=True),
            }
        }

        return entry


    def poll_webid(web_id):
        result = {'data' : {'status' : 'pending'}}
        max_polls = MAX_POLLS

        while (max_polls >=0) and result['data']['status'] != 'finished':
            if result['data']['status'] != 'pending':
                LOG('error while polling: result is %s' % (result, ))
            result = info_request(web_id)
            time.sleep(1)
            max_polls -= 1

        LOG('reached max_polls #%d' % (max_polls, ))
        if max_polls < 0:
            return analysis_to_entry('Polling timeout on Analysis #' + web_id, result['data'])
        else:
            return analysis_to_entry('Analysis #' + web_id, result['data'])


    ''' FUNCTIONS '''
    def is_online():
        cmd_url = 'v2/server/online'
        res = http_post(cmd_url)
        return res['data']['online']


    def list_analysis():
        cmd_url = 'v2/analysis/list'
        res = http_post(cmd_url)

        data = [info_request(web_id['webid'])['data'] for web_id in res['data']]
        return analysis_to_entry('All Analyses:', data)


    def analysis_info():
        ids = demisto.args().get('webid')
        if type(ids) in STRING_TYPES:
            ids = ids.split(',')
        LOG('info: web_id = %s' % (ids, ))
        res = [info_request(webid)['data'] for webid in ids]
        return analysis_to_entry('Analyses:', res)


    def info_request(web_id):
        cmd_url = 'v2/analysis/info'
        return http_post(cmd_url, data={'webid' : web_id})


    def search():
        cmd_url = 'v2/analysis/search'
        query = demisto.args().get('query')
        res = http_post(cmd_url, data={'q':query})
        if len(res['data']) == 0:
            return 'No Result was found.'

        data = [info_request(web_id['webid'])['data'] for web_id in res['data']]
        return analysis_to_entry('Analysis Search Results:', data)


    def analyse_url():
        args = demisto.args()
        url = args.get('url')
        internet_access = bool(strtobool(args.get('internet-access', 'true')))
        comments = args.get('comments')
        systems = args.get('systems')

        should_wait = bool(strtobool(demisto.get(args, 'should_wait')))

        return analyse_url_request(url, should_wait, internet_access, comments, systems)


    def analyse_url_request(url, should_wait, internet_access, comments='', systems=''):
        data = {
            'accept-tac': 1,
            'url' : url,
            'internet-access' : 1 if internet_access else 0,
        }
        if comments != '':
            data['comments'] = comments
        if systems != '':
            data['systems[]'] = [s.strip() for s in systems.split(',')]
        res = http_post('v2/analysis/submit',
            data=data)

        if 'errors' in res:
            LOG('Error! in command analyse_url: url=%s' % (url, ))
            LOG('got the following errors:\n' + '\n'.join(e['message'] for e in res['errors']))
            raise Exception('command failed to run.')

        if should_wait:
            return poll_webid(res['data']['webids'][0])

        web_id = res['data']['webids'][0]
        result = info_request(web_id)
        return analysis_to_entry('Analysis #%s' % (web_id, ), result['data'])


    def analyse_sample():
        args = demisto.args()
        file_entry = args.get('file_id', '')
        if type(file_entry) in STRING_TYPES:
            file_entry = [f for f in file_entry.split(',') if f != '']
        sample_url = args.get('sample_url', '')
        if type(sample_url) in STRING_TYPES:
            sample_url = [f for f in sample_url.split(',') if f != '']
        internet_access = bool(strtobool(args.get('internet-access', 'true')))
        should_wait = bool(strtobool(demisto.get(args, 'should_wait')))
        comments = args.get('comments', '')
        systems = args.get('systems', '')

        if (len(file_entry) == 0 and len(sample_url) == 0) or ([] not in [file_entry, sample_url]):
            raise ValueError('You must specify one (and only one) of the following: sample_url, file_id.')

        LOG('analysing sample')
        if len(file_entry) != 0:
            return [analyse_sample_file_request(f, should_wait, internet_access, comments, systems)
                for f in file_entry]
        else:
            return [analyse_sample_url_request(s, should_wait, internet_access, comments, systems)
                for s in sample_url]


    def analyse_sample_file_request(file_entry, should_wait, internet_access, comments='', systems=''):
        data = {
            'accept-tac': 1,
            'internet-access' : 1 if internet_access else 0,
        }
        if comments != '':
            data['comments'] = comments
        if systems != '':
            data['systems[]'] = [s.strip() for s in systems.split(',')]

        shutil.copy(demisto.getFilePath(file_entry)['path'],
            demisto.getFilePath(file_entry)['name'])

        with open(demisto.getFilePath(file_entry)['name'], 'rb') as f:
            res = http_post('v2/analysis/submit',
                data=data,
                files={'sample':f})

        if(res == 'nothing_to_analyze'):
            return nothing_to_analyze_output;

        if 'errors' in res:
            LOG('Error! in command sample file: file_entry=%s' % (file_entry, ))
            LOG('got the following errors:\n' + '\n'.join(e['message'] for e in res['errors']))
            raise Exception('command failed to run.')

        shutil.rmtree(demisto.getFilePath(file_entry)['name'], ignore_errors=True)

        if should_wait:
            return poll_webid(res['data']['webids'][0])

        web_id = res['data']['webids'][0]
        result = info_request(web_id)
        return analysis_to_entry('Analysis #%s' % (web_id, ), result['data'])


    def analyse_sample_url_request(sample_url, should_wait, internet_access, comments, systems):
        data = {
            'accept-tac': 1,
            'sample-url' : sample_url,
            'internet-access' : 1 if internet_access else 0,
        }
        if comments != '':
            data['comments'] = comments
        if systems != '':
            data['systems[]'] = [s.strip() for s in systems.split(',')]

        res = http_post('v2/analysis/submit', data=data)

        if(res == 'nothing_to_analyze'):
            return nothing_to_analyze_output

        if 'errors' in res:
            LOG('Error! in command sample file: file url=%s' % (sample_url, ))
            LOG('got the following errors:\n' + '\n'.join(e['message'] for e in res['errors']))
            raise Exception('command failed to run.')

        if should_wait:
            return poll_webid(res['data']['webids'][0])

        web_id = res['data']['webids'][0]
        result = info_request(res['data']['webids'][0])
        return analysis_to_entry('Analysis #%s' % (web_id, ), result['data'])


    def download_report():
        args = demisto.args()
        webid = args.get('webid')
        rsc_type = args.get('type')
        return download_request(webid, rsc_type)


    def download_sample():
        args = demisto.args()
        webid = args.get('webid')
        rsc_type = 'sample'
        return download_request(webid, rsc_type)


    def download_request(webid, rsc_type):
        res = http_post('v2/analysis/download',
            data={'webid': webid,
                'type' : rsc_type.lower(),
            },
            parse_json=False)

        info = info_request(webid)
        if rsc_type == 'sample':
            return fileResult('%s.dontrun' % (info.get('filename', webid), ), res)
        else:
            return fileResult('%s_report.%s' % (info.get('filename', webid), rsc_type, ), res, entryTypes['entryInfoFile'])


    ''' EXECUTION CODE '''
    LOG('command is %s' % (demisto.command(), ))
    try:
        if demisto.command() in ['test-module', 'joe-is-online']:
            # This is the call made when pressing the integration test button.
            if is_online():
                demisto.results('ok')
            else:
                demisto.results('not online')
        elif demisto.command() == 'joe-list-analysis':
            demisto.results(list_analysis())
        elif demisto.command() == 'joe-analysis-info':
            demisto.results(analysis_info())
        elif demisto.command() == 'joe-analysis-submit-url':
            demisto.results(analyse_url())
        elif demisto.command() == 'joe-detonate-url':
            demisto.args()['should_wait'] = 'True'
            demisto.results(analyse_url())
        elif demisto.command() == 'joe-analysis-submit-sample':
            demisto.results(analyse_sample())
        elif demisto.command() == 'joe-detonate-file':
            demisto.args()['should_wait'] = 'True'
            demisto.results(analyse_sample())
        elif demisto.command() == 'joe-download-report':
            demisto.results(download_report())
        elif demisto.command() == 'joe-download-sample':
            demisto.results(download_sample())
        elif demisto.command() == 'joe-search':
            demisto.results(search())

    except Exception, e:
        if demisto.params().get('verbose'):
            LOG(e.message)
            if demisto.command() != 'test-module':
                LOG.print_log()

        demisto.results({
            'Type': entryTypes['error'],
            'ContentsFormat': formats['text'],
            'Contents': 'error has occured: %s' % (e.message, ),
        })
  type: python
  commands:
  - name: joe-is-online
    arguments: []
    description: Check if Joe Sandbox is online or in maintenance mode.
  - name: joe-analysis-submit-url
    arguments:
    - name: url
      required: true
      default: true
      description: sample url
    - name: should_wait
      auto: PREDEFINED
      predefined:
      - "True"
      - "False"
      description: Should the command poll for the result of the analysis
      defaultValue: "False"
    - name: comments
      description: 'Comments for the analysis '
    - name: systems
      description: 'Operating System to run analysis on(comma separated). possible
        values are: w7, w7x64, w7_1, w7_2, w7native, android2, android3, mac1, w7l,
        w7x64l, w10, android4, w7x64native, w7_3, w10native, android5native_1, w7_4,
        w7_5, w10x64, w7x64_hvm, android6, iphone1, w7_sec, macvm, w7_lang_packs,
        w7x64native_hvm, lnxubuntu1, lnxcentos1, android7_nougat'
      defaultValue: w7x64
    - name: internet-access
      auto: PREDEFINED
      predefined:
      - "True"
      - "False"
      description: Enable full internet access. Default is True
      defaultValue: "True"
    outputs:
    - contextPath: Joe.Analysis.WebID
      description: Web ID
      type: string
    - contextPath: Joe.Analysis.SampleName
      description: Sample Data, could be a file name or URL
      type: string
    - contextPath: Joe.Analysis.Status
      description: Analysis Status
      type: string
    - contextPath: Joe.Analysis.Comments
      description: Analysis Comments
      type: string
    - contextPath: Joe.Analysis.Time
      description: Submitted Time
      type: date
    - contextPath: Joe.Analysis.Runs
      description: Sub-Analysis Information
    - contextPath: Joe.Analysis.Result
      description: Analysis Results
      type: string
    - contextPath: Joe.Analysis.Errors
      description: Raised errors during sampling
    - contextPath: Joe.Analysis.Systems
      description: Analysis OS
    - contextPath: Joe.Analysis.MD5
      description: MD5 of analysis sample
      type: string
    - contextPath: Joe.Analysis.SHA1
      description: SHA1 of analysis sample
      type: string
    - contextPath: Joe.Analysis.SHA256
      description: SHA256 of analysis sample
      type: string
    - contextPath: DBotScore.Vendor
      description: 'The name of the vendor: JoeSecurity'
      type: string
    - contextPath: DBotScore.Indicator
      description: The name of the sample file or URL
    - contextPath: DBotScore.Type
      description: '''url'' for url samples, otherwise ''file'''
      type: string
    - contextPath: DBotScore.Score
      description: The actual score
      type: number
    - contextPath: DBotScore.Malicious.Vendor
      description: 'The name of the vendor: JoeSecurity'
      type: string
    - contextPath: DBotScore.Malicious.Detections
      description: The sub analysis detection statuses
      type: string
    - contextPath: DBotScore.Malicious.SHA1
      description: The SHA1 of the file
      type: string
    description: Submit a url for analysis.
  - name: joe-detonate-url
    arguments:
    - name: url
      required: true
      default: true
      description: sample url
    - name: comments
      description: 'Comments for the analysis '
    - name: systems
      description: 'Operating System to run analysis on(comma separated). possible
        values are: w7, w7x64, w7_1, w7_2, w7native, android2, android3, mac1, w7l,
        w7x64l, w10, android4, w7x64native, w7_3, w10native, android5native_1, w7_4,
        w7_5, w10x64, w7x64_hvm, android6, iphone1, w7_sec, macvm, w7_lang_packs,
        w7x64native_hvm, lnxubuntu1, lnxcentos1, android7_nougat'
      defaultValue: w7x64
    - name: internet-access
      auto: PREDEFINED
      predefined:
      - "True"
      - "False"
      description: Enable full internet access. Default is True
      defaultValue: "True"
    outputs:
    - contextPath: Joe.Analysis.WebID
      description: Web ID
      type: string
    - contextPath: Joe.Analysis.SampleName
      description: Sample Data, could be a file name or URL
      type: string
    - contextPath: Joe.Analysis.Status
      description: Analysis Status
      type: string
    - contextPath: Joe.Analysis.Comments
      description: Analysis Comments
      type: string
    - contextPath: Joe.Analysis.Time
      description: Submitted Time
      type: date
    - contextPath: Joe.Analysis.Runs
      description: Sub-Analysis Information
    - contextPath: Joe.Analysis.Result
      description: Analysis Results
      type: string
    - contextPath: Joe.Analysis.Errors
      description: Raised errors during sampling
    - contextPath: Joe.Analysis.Systems
      description: Analysis OS
    - contextPath: Joe.Analysis.MD5
      description: MD5 of analysis sample
      type: string
    - contextPath: Joe.Analysis.SHA1
      description: SHA1 of analysis sample
      type: string
    - contextPath: Joe.Analysis.SHA256
      description: SHA256 of analysis sample
      type: string
    - contextPath: DBotScore.Vendor
      description: 'The name of the vendor: JoeSecurity'
      type: string
    - contextPath: DBotScore.Indicator
      description: The name of the sample file or URL
    - contextPath: DBotScore.Type
      description: '''url'' for url samples, otherwise ''file'''
      type: string
    - contextPath: DBotScore.Score
      description: The actual score
      type: number
    - contextPath: DBotScore.Malicious.Vendor
      description: 'The name of the vendor: JoeSecurity'
      type: string
    - contextPath: DBotScore.Malicious.Detections
      description: The sub analysis detection statuses
      type: string
    - contextPath: DBotScore.Malicious.SHA1
      description: The SHA1 of the file
      type: string
    description: Submit a url for analysis.
  - name: joe-analysis-info
    arguments:
    - name: webid
      required: true
      default: true
      description: Web IDs, supports comma-seperated arrays.
      isArray: true
    outputs:
    - contextPath: Joe.Analysis.WebID
      description: Web ID
      type: string
    - contextPath: Joe.Analysis.SampleName
      description: Sample Data, could be a file name or URL
      type: string
    - contextPath: Joe.Analysis.Status
      description: Analysis Status
      type: string
    - contextPath: Joe.Analysis.Comments
      description: Analysis Comments
      type: string
    - contextPath: Joe.Analysis.Time
      description: Submitted Time
      type: date
    - contextPath: Joe.Analysis.Runs
      description: Sub-Analysis Information
    - contextPath: Joe.Analysis.Result
      description: Analysis Results
      type: string
    - contextPath: Joe.Analysis.Errors
      description: Raised errors during sampling
    - contextPath: Joe.Analysis.Systems
      description: Analysis OS
    - contextPath: Joe.Analysis.MD5
      description: MD5 of analysis sample
      type: string
    - contextPath: Joe.Analysis.SHA1
      description: SHA1 of analysis sample
      type: string
    - contextPath: Joe.Analysis.SHA256
      description: SHA256 of analysis sample
      type: string
    - contextPath: DBotScore.Vendor
      description: 'The name of the vendor: JoeSecurity'
      type: string
    - contextPath: DBotScore.Indicator
      description: The name of the sample file or URL
    - contextPath: DBotScore.Type
      description: '''url'' for url samples, otherwise ''file'''
      type: string
    - contextPath: DBotScore.Score
      description: The actual score
      type: number
    - contextPath: DBotScore.Malicious.Vendor
      description: 'The name of the vendor: JoeSecurity'
      type: string
    - contextPath: DBotScore.Malicious.Detections
      description: The sub analysis detection statuses
      type: string
    - contextPath: DBotScore.Malicious.SHA1
      description: The SHA1 of the file
      type: string
    description: Show information about an analysis.
  - name: joe-list-analysis
    arguments: []
    outputs:
    - contextPath: Joe.Analysis.WebID
      description: Web ID
      type: string
    - contextPath: Joe.Analysis.SampleName
      description: Sample Data, could be a file name or URL
      type: string
    - contextPath: Joe.Analysis.Status
      description: Analysis Status
      type: string
    - contextPath: Joe.Analysis.Comments
      description: Analysis Comments
      type: string
    - contextPath: Joe.Analysis.Time
      description: Submitted Time
      type: date
    - contextPath: Joe.Analysis.Runs
      description: Sub-Analysis Information
    - contextPath: Joe.Analysis.Result
      description: Analysis Results
      type: string
    - contextPath: Joe.Analysis.Errors
      description: Raised errors during sampling
    - contextPath: Joe.Analysis.Systems
      description: Analysis OS
    - contextPath: Joe.Analysis.MD5
      description: MD5 of analysis sample
      type: string
    - contextPath: Joe.Analysis.SHA1
      description: SHA1 of analysis sample
      type: string
    - contextPath: Joe.Analysis.SHA256
      description: SHA256 of analysis sample
      type: string
    - contextPath: DBotScore.Vendor
      description: 'The name of the vendor: JoeSecurity'
      type: string
    - contextPath: DBotScore.Indicator
      description: The name of the sample file or URL
    - contextPath: DBotScore.Type
      description: '''url'' for url samples, otherwise ''file'''
      type: string
    - contextPath: DBotScore.Score
      description: The actual score
      type: number
    - contextPath: DBotScore.Malicious.Vendor
      description: 'The name of the vendor: JoeSecurity'
      type: string
    - contextPath: DBotScore.Malicious.Detections
      description: The sub analysis detection statuses
      type: string
    - contextPath: DBotScore.Malicious.SHA1
      description: The SHA1 of the file
      type: string
    description: List all analyses.
  - name: joe-analysis-submit-sample
    arguments:
    - name: file_id
      default: true
      description: War Room entry of a file (for example, 3245@4)
    - name: sample_url
      description: Url to a sample file, supports comma-seperated arrays
    - name: should_wait
      auto: PREDEFINED
      predefined:
      - "True"
      - "False"
      description: Should the command poll for the result of the analysis
      defaultValue: "False"
    - name: comments
      description: Comments for the analysis
    - name: systems
      description: 'Operating System to run analysis on(comma separated). possible
        values are: w7, w7x64, w7_1, w7_2, w7native, android2, android3, mac1, w7l,
        w7x64l, w10, android4, w7x64native, w7_3, w10native, android5native_1, w7_4,
        w7_5, w10x64, w7x64_hvm, android6, iphone1, w7_sec, macvm, w7_lang_packs,
        w7x64native_hvm, lnxubuntu1, lnxcentos1, android7_nougat'
    - name: internet-access
      auto: PREDEFINED
      predefined:
      - "True"
      - "False"
      description: Enable full internet access. Default is True
      defaultValue: "True"
    outputs:
    - contextPath: Joe.Analysis.WebID
      description: Web ID
      type: string
    - contextPath: Joe.Analysis.SampleName
      description: Sample Data, could be a file name or URL
      type: string
    - contextPath: Joe.Analysis.Status
      description: Analysis Status
      type: string
    - contextPath: Joe.Analysis.Comments
      description: Analysis Comments
      type: string
    - contextPath: Joe.Analysis.Time
      description: Submitted Time
      type: date
    - contextPath: Joe.Analysis.Runs
      description: Sub-Analysis Information
    - contextPath: Joe.Analysis.Result
      description: Analysis Results
      type: string
    - contextPath: Joe.Analysis.Errors
      description: Raised errors during sampling
    - contextPath: Joe.Analysis.Systems
      description: Analysis OS
    - contextPath: Joe.Analysis.MD5
      description: MD5 of analysis sample
      type: string
    - contextPath: Joe.Analysis.SHA1
      description: SHA1 of analysis sample
      type: string
    - contextPath: Joe.Analysis.SHA256
      description: SHA256 of analysis sample
      type: string
    - contextPath: DBotScore.Vendor
      description: 'The name of the vendor: JoeSecurity'
      type: string
    - contextPath: DBotScore.Indicator
      description: The name of the sample file or URL
    - contextPath: DBotScore.Type
      description: '''url'' for url samples, otherwise ''file'''
      type: string
    - contextPath: DBotScore.Score
      description: The actual score
      type: number
    - contextPath: DBotScore.Malicious.Vendor
      description: 'The name of the vendor: JoeSecurity'
      type: string
    - contextPath: DBotScore.Malicious.Detections
      description: The sub analysis detection statuses
      type: string
    - contextPath: DBotScore.Malicious.SHA1
      description: The SHA1 of the file
      type: string
    description: Submit a sample for analysis.
  - name: joe-download-report
    arguments:
    - name: webid
      required: true
      default: true
      description: Web ID
    - name: type
      auto: PREDEFINED
      predefined:
      - html
      - json
      - pcap
      - pdf
      - xml
      description: The resource type to download. Defaults to html.
      defaultValue: html
    outputs:
    - contextPath: InfoFile.Name
      description: FileName
      type: string
    - contextPath: InfoFile.EntryID
      description: The EntryID of the report
      type: string
    - contextPath: InfoFile.Size
      description: File Size
      type: number
    - contextPath: InfoFile.Type
      description: File type e.g. "PE"
      type: string
    - contextPath: InfoFile.Info
      description: Basic information of the file
      type: string
    - contextPath: File.Extension
      description: File Extension
      type: string
    description: Download a resource belonging to a report. This can be the full report,
      dropped binaries, etc.
  - name: joe-detonate-file
    arguments:
    - name: file_id
      default: true
      description: War Room entry of a file (for example, 3245@4)
    - name: sample_url
      description: Url to a sample file
    - name: comments
      description: Comments for the analysis
    - name: systems
      description: 'Operating System to run analysis on(comma separated). possible
        values are: w7, w7x64, w7_1, w7_2, w7native, android2, android3, mac1, w7l,
        w7x64l, w10, android4, w7x64native, w7_3, w10native, android5native_1, w7_4,
        w7_5, w10x64, w7x64_hvm, android6, iphone1, w7_sec, macvm, w7_lang_packs,
        w7x64native_hvm, lnxubuntu1, lnxcentos1, android7_nougat'
    - name: internet-access
      auto: PREDEFINED
      predefined:
      - "True"
      - "False"
      description: Enable full internet access. Default is True
      defaultValue: "True"
    outputs:
    - contextPath: Joe.Analysis.WebID
      description: Web ID
      type: string
    - contextPath: Joe.Analysis.SampleName
      description: Sample Data, could be a file name or URL
      type: string
    - contextPath: Joe.Analysis.Status
      description: Analysis Status
      type: string
    - contextPath: Joe.Analysis.Comments
      description: Analysis Comments
      type: string
    - contextPath: Joe.Analysis.Time
      description: Submitted Time
      type: date
    - contextPath: Joe.Analysis.Runs
      description: Sub-Analysis Information
    - contextPath: Joe.Analysis.Result
      description: Analysis Results
      type: string
    - contextPath: Joe.Analysis.Errors
      description: Raised errors during sampling
    - contextPath: Joe.Analysis.Systems
      description: Analysis OS
    - contextPath: Joe.Analysis.MD5
      description: MD5 of analysis sample
      type: string
    - contextPath: Joe.Analysis.SHA1
      description: SHA1 of analysis sample
      type: string
    - contextPath: Joe.Analysis.SHA256
      description: SHA256 of analysis sample
      type: string
    - contextPath: DBotScore.Vendor
      description: 'The name of the vendor: JoeSecurity'
      type: string
    - contextPath: DBotScore.Indicator
      description: The name of the sample file or URL
    - contextPath: DBotScore.Type
      description: '''url'' for url samples, otherwise ''file'''
      type: string
    - contextPath: DBotScore.Score
      description: The actual score
      type: number
    - contextPath: DBotScore.Malicious.Vendor
      description: 'The name of the vendor: JoeSecurity'
      type: string
    - contextPath: DBotScore.Malicious.Detections
      description: The sub analysis detection statuses
      type: string
    - contextPath: DBotScore.Malicious.SHA1
      description: The SHA1 of the file
      type: string
    description: Submit a sample for analysis.
  - name: joe-search
    arguments:
    - name: query
      required: true
      default: true
      description: 'Search string which will search in the following fields only:
        webid, md5, sha1, sha256, filename, URL, comments.'
    outputs:
    - contextPath: Joe.Analysis.WebID
      description: Web ID
      type: string
    - contextPath: Joe.Analysis.SampleName
      description: Sample Data, could be a file name or URL
      type: string
    - contextPath: Joe.Analysis.Status
      description: Analysis Status
      type: string
    - contextPath: Joe.Analysis.Comments
      description: Analysis Comments
      type: string
    - contextPath: Joe.Analysis.Time
      description: Submitted Time
      type: date
    - contextPath: Joe.Analysis.Runs
      description: Sub-Analysis Information
    - contextPath: Joe.Analysis.Result
      description: Analysis Results
      type: string
    - contextPath: Joe.Analysis.Errors
      description: Raised errors during sampling
    - contextPath: Joe.Analysis.Systems
      description: Analysis OS
    - contextPath: Joe.Analysis.MD5
      description: MD5 of analysis sample
      type: string
    - contextPath: Joe.Analysis.SHA1
      description: SHA1 of analysis sample
      type: string
    - contextPath: Joe.Analysis.SHA256
      description: SHA256 of analysis sample
      type: string
    - contextPath: DBotScore.Vendor
      description: 'The name of the vendor: JoeSecurity'
      type: string
    - contextPath: DBotScore.Indicator
      description: The name of the sample file or URL
    - contextPath: DBotScore.Type
      description: '''url'' for url samples, otherwise ''file'''
      type: string
    - contextPath: DBotScore.Score
      description: The actual score
      type: number
    - contextPath: DBotScore.Malicious.Vendor
      description: 'The name of the vendor: JoeSecurity'
      type: string
    - contextPath: DBotScore.Malicious.Detections
      description: The sub analysis detection statuses
      type: string
    - contextPath: DBotScore.Malicious.SHA1
      description: The SHA1 of the file
      type: string
    description: Search through all analyses.
  - name: joe-download-sample
    arguments:
    - name: webid
      required: true
      default: true
      description: Web ID
    outputs:
    - contextPath: File.Size
      description: File Size
      type: number
    - contextPath: File.SHA1
      description: SHA1 hash of the file
      type: string
    - contextPath: File.SHA256
      description: SHA256 hash of the file
      type: string
    - contextPath: File.Name
      description: The sample name
      type: string
    - contextPath: File.SSDeep
      description: SSDeep hash of the file
      type: string
    - contextPath: File.EntryID
      description: War-Room Entry ID of the file
      type: string
    - contextPath: File.Info
      description: Basic information of the file
      type: string
    - contextPath: File.Type
      description: File type e.g. "PE"
      type: string
    - contextPath: File MD5
      description: MD5 hash of the file
      type: string
    - contextPath: File.Extension
      description: File Extension
      type: string
    description: Download the sample file of an analysis. for security reasons, the
      extension will be "dontrun"
  runonce: false
tests:
  - JoeSecurityTestPlaybook
<<<<<<< HEAD
  - JoeSecurityTestDetonation
releaseNotes: "Update Joe security integration to support eml files when there is nothing to analyze in the attachments."
=======
  - JoeSecurityTestDetonation
>>>>>>> 806824e9
<|MERGE_RESOLUTION|>--- conflicted
+++ resolved
@@ -48,14 +48,6 @@
     USE_SSL = not demisto.params().get('insecure', False)
     MAX_POLLS = int(demisto.params().get('maxpolls', 300))
 
-    nothing_to_analyze_message = 'We found nothing to analyze in your uploaded email (possibly all elements where whitelisted, check Input filtering in your Settings).'
-    nothing_to_analyze_output = {
-                    'Type' : entryTypes['note'],
-                    'ContentsFormat' : formats['markdown'],
-                    'Contents' : 'We found nothing to analyze in your uploaded email',
-                    'HumanReadable' : 'We found nothing to analyze in your uploaded email'
-                    }
-
     ''' HELPER FUNCTIONS '''
     def http_post(url_suffix, data=None, files=None, parse_json=True):
         data = {} if data is None else data
@@ -74,10 +66,6 @@
             raise Exception('API Key is incorrect')
 
         if res.status_code != 200:
-            error_msg = res.json()['errors'][0]['message']
-            if error_msg == nothing_to_analyze_message:
-                return 'nothing_to_analyze'
-
             LOG('result is: %s' % (res.json(), ))
             error_msg = res.json()['errors'][0]['message']
             raise Exception('Your request failed with the following error: %s.\n%s' % (res.reason, error_msg, ))
@@ -295,13 +283,10 @@
                 data=data,
                 files={'sample':f})
 
-        if(res == 'nothing_to_analyze'):
-            return nothing_to_analyze_output;
-
-        if 'errors' in res:
-            LOG('Error! in command sample file: file_entry=%s' % (file_entry, ))
-            LOG('got the following errors:\n' + '\n'.join(e['message'] for e in res['errors']))
-            raise Exception('command failed to run.')
+            if 'errors' in res:
+                LOG('Error! in command sample file: file_entry=%s' % (file_entry, ))
+                LOG('got the following errors:\n' + '\n'.join(e['message'] for e in res['errors']))
+                raise Exception('command failed to run.')
 
         shutil.rmtree(demisto.getFilePath(file_entry)['name'], ignore_errors=True)
 
@@ -325,9 +310,6 @@
             data['systems[]'] = [s.strip() for s in systems.split(',')]
 
         res = http_post('v2/analysis/submit', data=data)
-
-        if(res == 'nothing_to_analyze'):
-            return nothing_to_analyze_output
 
         if 'errors' in res:
             LOG('Error! in command sample file: file url=%s' % (sample_url, ))
@@ -998,9 +980,4 @@
   runonce: false
 tests:
   - JoeSecurityTestPlaybook
-<<<<<<< HEAD
-  - JoeSecurityTestDetonation
-releaseNotes: "Update Joe security integration to support eml files when there is nothing to analyze in the attachments."
-=======
-  - JoeSecurityTestDetonation
->>>>>>> 806824e9
+  - JoeSecurityTestDetonation