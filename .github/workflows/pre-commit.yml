name: pre-commit
on: pull_request

jobs:
  pre-commit:
    runs-on: ubuntu-latest
    if: "!contains(github.event.pull_request.labels.*.name, 'Community Support Level')"
    permissions:
      checks: write
      pull-requests: write

    steps:
    - name: Install poetry
      uses: Gr1N/setup-poetry@v8

    - name: Checkout
      uses: actions/checkout@v4
      with:
        fetch-depth: 0

    - name: Setup python
      uses: actions/setup-python@v4
      with:
        python-version: '3.10'
        cache: 'poetry'
    
    - name: Install dependencies
      run: poetry install

    - name: Cache Pre commit
      id: cache-pre-commit
      uses: actions/cache@v3
      with:
        path: ~/.cache/pre-commit
        key: ${{ runner.os }}-pre-commit

    - name: run pre-commit
      env:
        DOCKERHUB_USER: ${{ secrets.DOCKERHUB_USER }}
        DOCKERHUB_PASSWORD: ${{ secrets.DOCKERHUB_PASSWORD }}
      run: |
        source .venv/bin/activate
<<<<<<< HEAD
        demisto-sdk pre-commit -g --unit-test --validate --no-secrets --show-diff-on-failure --verbose --sdk-ref 1c75f506bf718e829d7a621d01136d8795b76989

=======
        demisto-sdk pre-commit -g --unit-test --validate --no-secrets --show-diff-on-failure --verbose --mode=nightly
>>>>>>> 664e6f43
    - name: Publish Test Report
      uses: mikepenz/action-junit-report@v3
      if: always() # always run even if the previous step fails
      env:
        GITHUB_TOKEN: ${{ secrets.GITHUB_TOKEN }}
      with:
        check_name: Unit Test Report
        report_paths: |
            **/Packs/**/Integrations/**/.report_pytest.xml
        github_token: ${{ secrets.GITHUB_TOKEN }}
        detailed_summary: true
        annotate_only: true

    - name: "Check coverage.xml exists"

      id: check_files
      uses: andstor/file-existence-action@v2
      with:
        files: "coverage.xml"
      

    - name: Code Coverage Report
      if: steps.check_files.outputs.files_exists == 'true'
      uses: irongut/CodeCoverageSummary@v1.3.0
      with:
        filename: "coverage.xml"
        badge: true
        format: markdown
        output: both
        thresholds: '70 80'
        

    - name: Append coverage to summary
      if: always()
      id: append-coverage
      run: |
        cat code-coverage-results.md >> $GITHUB_STEP_SUMMARY || echo "Missing coverage report"

  pre-commit-community-level:
    runs-on: ubuntu-latest
    if: "contains(github.event.pull_request.labels.*.name, 'Community Support Level')"
    permissions:
      checks: write
      pull-requests: write

    steps:
    - name: Install poetry
      uses: Gr1N/setup-poetry@v8

    - name: Checkout
      uses: actions/checkout@v4
      with:
        fetch-depth: 0

    - name: Setup python
      uses: actions/setup-python@v4
      with:
        python-version: '3.10'
        cache: 'poetry'
    
    - name: Install dependencies
      run: poetry install

    - name: Cache Pre commit
      id: cache-pre-commit
      uses: actions/cache@v3
      with:
        path: ~/.cache/pre-commit
        key: ${{ runner.os }}-pre-commit

    - name: run pre-commit community-level
      run: |
        source .venv/bin/activate
        demisto-sdk pre-commit -g --unit-test --validate --no-secrets --show-diff-on-failure --verbose --mode=nightly

    - name: Publish Test Report
      uses: mikepenz/action-junit-report@v3
      if: always() # always run even if the previous step fails
      env:
        GITHUB_TOKEN: ${{ secrets.GITHUB_TOKEN }}
      with:
        check_name: Unit Test Report
        report_paths: |
            **/Packs/**/Integrations/**/.report_pytest.xml
        github_token: ${{ secrets.GITHUB_TOKEN }}
        detailed_summary: true
        annotate_only: true

    - name: "Check coverage.xml exists"

      id: check_files
      uses: andstor/file-existence-action@v2
      with:
        files: "coverage.xml"
      

    - name: Code Coverage Report
      if: steps.check_files.outputs.files_exists == 'true'
      uses: irongut/CodeCoverageSummary@v1.3.0
      with:
        filename: "coverage.xml"
        badge: true
        format: markdown
        output: both
        thresholds: '70 80'
        

    - name: Append coverage to summary
      if: always()
      id: append-coverage
      run: |
        cat code-coverage-results.md >> $GITHUB_STEP_SUMMARY || echo "Missing coverage report"<|MERGE_RESOLUTION|>--- conflicted
+++ resolved
@@ -40,12 +40,7 @@
         DOCKERHUB_PASSWORD: ${{ secrets.DOCKERHUB_PASSWORD }}
       run: |
         source .venv/bin/activate
-<<<<<<< HEAD
-        demisto-sdk pre-commit -g --unit-test --validate --no-secrets --show-diff-on-failure --verbose --sdk-ref 1c75f506bf718e829d7a621d01136d8795b76989
-
-=======
         demisto-sdk pre-commit -g --unit-test --validate --no-secrets --show-diff-on-failure --verbose --mode=nightly
->>>>>>> 664e6f43
     - name: Publish Test Report
       uses: mikepenz/action-junit-report@v3
       if: always() # always run even if the previous step fails
