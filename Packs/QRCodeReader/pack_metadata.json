--- conflicted
+++ resolved
@@ -2,11 +2,7 @@
     "name": "QR Code Reader",
     "description": "Pack contains an integration with api.qrserver.com to read QR codes from uploaded image files.",
     "support": "community",
-<<<<<<< HEAD
-    "currentVersion": "1.0.4",
-=======
     "currentVersion": "1.0.5",
->>>>>>> ae29c3ad
     "author": "vibhuabharadwaj",
     "url": "",
     "email": "",
