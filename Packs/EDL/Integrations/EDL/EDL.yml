--- conflicted
+++ resolved
@@ -287,11 +287,7 @@
     - description: Maximum number of items in the list.
       name: edl_size
     - defaultValue: '0'
-<<<<<<< HEAD
-      description: The starting entry index from which to export the indicators.
-=======
       description: The starting entry index from which to export the indicators when index 0 is the first position.
->>>>>>> a8719887
       name: offset
     - auto: PREDEFINED
       defaultValue: string
@@ -374,11 +370,7 @@
     - description: Maximum number of items in the list.
       name: edl_size
     - defaultValue: '0'
-<<<<<<< HEAD
-      description: The starting entry index from which to export the indicators.
-=======
       description: The starting entry index from which to export the indicators when index 0 is the first position.
->>>>>>> a8719887
       name: offset
     - auto: PREDEFINED
       defaultValue: string
@@ -442,11 +434,7 @@
       - 'False'
       - 'True'
     description: Updates values stored in the List (only available On-Demand).
-<<<<<<< HEAD
-  dockerimage: demisto/flask-nginx:1.0.0.79973
-=======
   dockerimage: demisto/flask-nginx:1.0.0.83461
->>>>>>> a8719887
   longRunning: true
   longRunningPort: true
   script: '-'
