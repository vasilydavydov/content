--- conflicted
+++ resolved
@@ -1,10 +1,5 @@
 ## [Unreleased]
-<<<<<<< HEAD
-
+- Added regex and context path to the new default CVE indicator.
 
 ## [20.2.0] - 2020-02-04
-Breaking backwards compatibility change, updating the mapping of the Indicator.
-=======
-- Breaking backwards compatibility change, updating the mapping of the Indicator.
-- Added regex and context path to the new default CVE indicator.
->>>>>>> 89f7e76e
+Breaking backwards compatibility change, updating the mapping of the Indicator.