--- conflicted
+++ resolved
@@ -21,20 +21,6 @@
     "testInterval": 20,
     "tests": [
         {
-<<<<<<< HEAD
-            "integrations": [
-                "ServiceNow v2",
-                "Cortex XDR - IR",
-                "jira_v2_auth1"
-            ],
-            "instance_names": [
-                "snow_basic_auth",
-                "Cortex XDR - IR",
-                "jira-v2-auth1"
-            ],
-            "playbookID": "Test Playbook - Cortex XDR - True Positive Incident Handling",
-            "fromversion": "6.5.0"
-=======
             "integrations": "Microsoft Defender Advanced Threat Protection",
             "playbookID": " Test Playbook - MDE - Retrieve File",
             "instance_names": "microsoft_defender_atp_dev"
@@ -46,7 +32,6 @@
         {
             "integrations": "CrowdstrikeFalcon",
             "playbookID": "Test Playbook - CrowdStrike Falcon Malware - Verify Containment Actions"
->>>>>>> 113363f6
         },
         {
             "integrations": "CrowdstrikeFalcon",
