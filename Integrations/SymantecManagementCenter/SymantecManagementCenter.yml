category: Network Security
commonfields:
  id: Symantec Management Center
  version: -1
configuration:
- display: Server URL (e.g. https://192.168.0.1:8082)
  name: url
  required: true
  type: 0
- display: Username
  name: credentials
  required: true
  type: 9
- display: Trust any certificate (not secure)
  name: insecure
  required: false
  type: 8
- display: Use system proxy settings
  name: proxy
  required: false
  type: 8
description: Symantec Management Center provides a unified management environment
  for the Symantec Security Platform portfolio of products.
display: Symantec Management Center
name: Symantec Management Center
script:
  commands:
  - arguments:
    - default: false
      description: 'Filter the query filter parameter by the OS build number, for
        example: "GT 227900". '
      isArray: true
      name: build
      required: false
      secret: false
    - default: false
      description: 'Filter the query filter parameter by description, for example:
        "CONTAINS" desc".'
      isArray: false
      name: description
      required: false
      secret: false
    - default: false
      description: 'Filter the query filter parameter by model, for example: "EQ VSWG-SE".'
      isArray: false
      name: model
      required: false
      secret: false
    - default: false
      description: 'Filter the query filter parameter by name, for example: "STARTSWITH
        CAS". '
      isArray: false
      name: name
      required: false
      secret: false
    - default: false
      description: 'Filter the query filter parameter by OS version, for example:
        "LT 2.3".'
      isArray: false
      name: os_version
      required: false
      secret: false
    - default: false
      description: 'Filter the query filter parameter by platform, for example: "CONTAINS
        CAS". '
      isArray: false
      name: platform
      required: false
      secret: false
    - default: false
      description: 'Filter the query filter parameter by device type, for example:
        "cas". '
      isArray: false
      name: type
      required: false
      secret: false
    - default: false
      defaultValue: '10'
      description: Maximum number of results to return.
      isArray: false
      name: limit
      required: false
      secret: false
    deprecated: false
    description: Lists all devices in Symantec MC.
    execution: false
    name: symantec-mc-list-devices
    outputs:
    - contextPath: SymantecMC.Device.UUID
      description: Device UUID.
      type: String
    - contextPath: SymantecMC.Device.Name
      description: Device name.
      type: String
    - contextPath: SymantecMC.Device.LastChanged
      description: Device last changed date.
      type: Date
    - contextPath: SymantecMC.Device.Type
      description: Device type.
      type: String
    - contextPath: SymantecMC.Device.Host
      description: Device host address.
      type: String
  - arguments:
    - default: true
      description: Device UUID. Run the symantec-mc-list-devices command to get the
        UUID.
      isArray: false
      name: uuid
      required: true
      secret: false
    deprecated: false
    description: Gets device information from Symantec MC.
    execution: false
    name: symantec-mc-get-device
    outputs:
    - contextPath: SymantecMC.Device.UUID
      description: Device UUID.
      type: String
    - contextPath: SymantecMC.Device.Name
      description: Device name.
      type: String
    - contextPath: SymantecMC.Device.LastChanged
      description: Device last changed date.
      type: String
    - contextPath: SymantecMC.Device.LastChangedBy
      description: User that last changed the device.
      type: String
    - contextPath: SymantecMC.Device.Description
      description: Device description.
      type: String
    - contextPath: SymantecMC.Device.Model
      description: Device model.
      type: String
    - contextPath: SymantecMC.Device..Platform
      description: Device platform
      type: String
    - contextPath: SymantecMC.Device.Type
      description: Device type.
      type: String
    - contextPath: SymantecMC.Device.OSVersion
      description: Device OS version.
      type: String
    - contextPath: SymantecMC.Device.Build
      description: Device build number.
      type: Number
    - contextPath: SymantecMC.Device.SerialNumber
      description: Device serial number.
      type: Number
    - contextPath: SymantecMC.Device.Host
      description: Device host address.
      type: String
    - contextPath: SymantecMC.Device.ManagementStatus
      description: Device management status.
      type: String
    - contextPath: SymantecMC.Device.DeploymentStatus
      description: Device deployment status.
      type: String
  - arguments:
    - default: true
      description: Device UUID. Run the symantec-mc-list-devices command to get the
        UUID.
      isArray: false
      name: uuid
      required: true
      secret: false
    deprecated: false
    description: Gets health information for a device.
    execution: false
    name: symantec-mc-get-device-health
    outputs:
    - contextPath: SymantecMC.Device.UUID
      description: Device UUID.
      type: String
    - contextPath: SymantecMC.Device.Name
      description: Device name.
      type: String
    - contextPath: SymantecMC.Device.Health.Category
      description: Device health category.
      type: String
    - contextPath: SymantecMC.Device.Health.Name
      description: Device health name.
      type: String
    - contextPath: SymantecMC.Device.Health.State
      description: Device health state.
      type: String
    - contextPath: SymantecMC.Device.Health.Message
      description: Device health message.
      type: String
    - contextPath: SymantecMC.Device.Health.Status
      description: Device health status.
      type: String
  - arguments:
    - default: true
      description: Device UUID. Run the symantec-mc-list-devices command to get the
        UUID.
      isArray: false
      name: uuid
      required: true
      secret: false
    deprecated: false
    description: Gets license information for a device in Symantec MC.
    execution: false
    name: symantec-mc-get-device-license
    outputs:
    - contextPath: SymantecMC.Device.UUID
      description: Device UUID.
      type: String
    - contextPath: SymantecMC.Device.Name
      description: Device name.
      type: String
    - contextPath: SymantecMC.Device.Type
      description: Device type.
      type: String
    - contextPath: SymantecMC.Device.LicenseStatus
      description: Device license status.
      type: String
    - contextPath: SymantecMC.Device.LicenseComponent.Name
      description: Device license component name.
      type: String
    - contextPath: SymantecMC.Device.LicenseComponent.ActivationDate
      description: Device license component activation date.
      type: Date
    - contextPath: SymantecMC.Device.LicenseComponent.ExpirationDate
      description: Device license component expiration date
      type: Date
    - contextPath: SymantecMC.Device.LicenseComponent.Validity
      description: Device license component validity.
      type: String
  - arguments:
    - default: true
      description: Device UUID. Run the symantec-mc-list-devices command to get the
        UUID.
      isArray: false
      name: uuid
      required: true
      secret: false
    deprecated: false
    description: Gets the status of a device.
    execution: false
    name: symantec-mc-get-device-status
    outputs:
    - contextPath: SymantecMC.Device.UUID
      description: Device UUID.
      type: String
    - contextPath: SymantecMC.Device.Name
      description: Device name.
      type: String
    - contextPath: SymantecMC.Device.CheckDate
      description: Device check date.
      type: Date
    - contextPath: SymantecMC.Device.StartDate
      description: Device start date.
      type: Date
    - contextPath: SymantecMC.Device.MonitorState
      description: Device monitor state.
      type: String
    - contextPath: SymantecMC.Device.Warnings
      description: Device warning count.
      type: Number
    - contextPath: SymantecMC.Device.Errors
      description: Device error count.
      type: Number
  - arguments:
    - default: false
      description: Filter the query filter parameter by content type of policy, e.g.,
        "ENDSWITH URL"
      isArray: false
      name: content_type
      required: false
      secret: false
    - default: false
      description: 'Filter the query filter parameter by description, for example:
        "CONTAINS desc."'
      isArray: false
      name: description
      required: false
      secret: false
    - default: false
      description: 'Filter the query filter parameter by name, for example: "STARTSWITH
        my_list". '
      isArray: false
      name: name
      required: false
      secret: false
    - default: false
      description: 'Filter the query filter parameter by referenceId, for example:
        "EQ my_list". '
      isArray: false
      name: reference_id
      required: false
      secret: false
    - auto: PREDEFINED
      default: false
      description: Parameter to filter, based on whether the policy is shared or not
        shared.
      isArray: false
      name: shared
      predefined:
      - 'true'
      - 'false'
      required: false
      secret: false
    - default: false
      description: Filter the query filter parameter by tenant, e.g., "EQ TENANT_EXTERNAL_ID"
      isArray: false
      name: tenant
      required: false
      secret: false
    - default: false
      defaultValue: '10'
      description: Limit the number of results returned
      isArray: false
      name: limit
      required: false
      secret: false
    deprecated: false
    description: List policies in Symantec MC.
    execution: false
    name: symantec-mc-list-policies
    outputs:
    - contextPath: SymantecMC.Policy.UUID
      description: Policy UUID.
      type: String
    - contextPath: SymantecMC.Policy.Name
      description: Policy name.
      type: String
    - contextPath: SymantecMC.Policy.ContentType
      description: Policy content type.
      type: String
    - contextPath: SymantecMC.Policy.Author
      description: Policy author.
      type: String
    - contextPath: SymantecMC.Policy.Shared
      description: Policy shared.
      type: Boolean
    - contextPath: SymantecMC.Policy.ReferenceID
      description: Policy reference ID
      type: String
    - contextPath: SymantecMC.Policy.Tenant
      description: Policy tenant.
      type: String
    - contextPath: SymantecMC.ReplaceVariables
      description: Policy replace variables.
      type: Boolean
  - arguments:
    - default: true
      description: Device UUID. Run the symantec-mc-list-devices command to get the
        UUID.
      isArray: false
      name: uuid
      required: false
      secret: false
    - default: false
      description: The policy name
      isArray: false
      name: name
      required: false
      secret: false
    deprecated: false
    description: Gets information for a policy.
    execution: false
    name: symantec-mc-get-policy
    outputs:
    - contextPath: SymantecMC.Policy.Name
      description: Policy name.
      type: String
    - contextPath: SymantecMC.Policy.SchemaVersion
      description: Policy content schema version.
      type: Number
    - contextPath: SymantecMC.Policy.RevisionInfo.Number
      description: Policy content revision number.
      type: Number
    - contextPath: SymantecMC.Policy.RevisionInfo.Description
      description: Policy content revision description.
      type: String
    - contextPath: SymantecMC.Policy.RevisionInfo.Author
      description: Policy content revision author.
      type: String
    - contextPath: SymantecMC.Policy.RevisionInfo.Date
      description: Policy content revision date.
      type: Date
    - contextPath: SymantecMC.Policy.IP.Address
      description: Policy IP address.
      type: String
    - contextPath: SymantecMC.Policy.IP.Description
      description: Policy IP description.
      type: String
    - contextPath: SymantecMC.Policy.IP.Enabled
      description: Policy IP enabled.
      type: Boolean
    - contextPath: SymantecMC.Policy.URL.Address
      description: Policy URL address.
      type: String
    - contextPath: SymantecMC.Policy.URL.Description
      description: Policy URL description.
      type: String
    - contextPath: SymantecMC.Policy.URL.Enabled
      description: Policy URL enabled.
      type: Boolean
    - contextPath: SymantecMC.Policy.Category.Name
      description: Policy category name.
      type: String
    - contextPath: SymantecMC.Policy.UUID
      description: Policy UUID.
      type: String
    - contextPath: SymantecMC.Policy.Description
      description: Policy Description.
      type: String
    - contextPath: SymantecMC.Policy.ReferenceID
      description: Policy reference ID.
      type: String
  - arguments:
    - default: false
      description: Policy name.
      isArray: false
      name: name
      required: true
      secret: false
    - auto: PREDEFINED
      default: false
      description: Policy content type.
      isArray: false
      name: content_type
      predefined:
      - URL_LIST
      - IP_LIST
      - CATEGORY_LIST
      required: true
      secret: false
    - default: false
      description: Policy description.
      isArray: false
      name: description
      required: false
      secret: false
    - default: false
      description: Policy reference ID.
      isArray: false
      name: reference_id
      required: false
      secret: false
    - default: false
      description: UUID of the tenant associated with this policy. Run the symantec-mc-list-tenants
        command to get the tenant UUID.
      isArray: false
      name: tenant
      required: false
      secret: false
    - auto: PREDEFINED
      default: false
      defaultValue: 'true'
      description: Share policy
      isArray: false
      name: shared
      predefined:
      - 'true'
      - 'false'
      required: false
      secret: false
    - auto: PREDEFINED
      default: false
      description: Replace variables supported
      isArray: false
      name: replace_variables
      predefined:
      - 'true'
      - 'false'
      required: false
      secret: false
    deprecated: false
    description: Creates a policy in Symantec MC.
    execution: false
    name: symantec-mc-create-policy
    outputs:
    - contextPath: SymantecMC.Policy.UUID
      description: Policy UUID.
      type: String
    - contextPath: SymantecMC.Policy.Name
      description: Policy name.
      type: String
    - contextPath: SymantecMC.Policy.ContentType
      description: Policy content type.
      type: String
    - contextPath: SymantecMC.Policy.Author
      description: Policy author.
      type: String
  - arguments:
    - default: true
      description: Policy UUID. Run the symantec-mc-list-policies command to get the
        UUID.
      isArray: false
      name: uuid
      required: true
      secret: false
    - default: false
      description: New name of the policy.
      isArray: false
      name: name
      required: false
      secret: false
    - default: false
      description: New description of the policy.
      isArray: false
      name: description
      required: false
      secret: false
    - default: false
      description: New reference ID of the policy.
      isArray: false
      name: reference_id
      required: false
      secret: false
    - auto: PREDEFINED
      default: false
      description: Replace variables in the policy.
      isArray: false
      name: replace_variables
      predefined:
      - 'true'
      - 'false'
      required: false
      secret: false
    deprecated: false
    description: Updates the metadata for a policy in Symantec MC.
    execution: false
    name: symantec-mc-update-policy
    outputs:
    - contextPath: SymantecMC.Policy.UUID
      description: Policy UUID.
      type: String
    - contextPath: SymantecMC.Policy.Name
      description: Policy name.
      type: String
  - arguments:
    - default: true
      description: Policy UUID. Run the symantec-mc-list-policies command to get the
        UUID.
      isArray: false
      name: uuid
      required: true
      secret: false
    - auto: PREDEFINED
      default: false
      defaultValue: 'false'
      description: Set to "true" to force the policy object to be removed even if
        it is referenced by another policy.
      isArray: false
      name: force
      predefined:
      - 'true'
      - 'false'
      required: false
      secret: false
    deprecated: false
    description: Deletes a policy in Symantec MC.
    execution: true
    name: symantec-mc-delete-policy
  - arguments:
    - default: false
      defaultValue: '10'
      description: Maximum number of results to return.
      isArray: false
      name: limit
      required: false
      secret: false
    deprecated: false
    description: List tenants in Symantec MC.
    execution: false
    name: symantec-mc-list-tenants
    outputs:
    - contextPath: SymantecMC.Tenant.UUID
      description: Tenant UUID.
      type: String
    - contextPath: SymantecMC.Tenant.Name
      description: Tenant name.
      type: String
    - contextPath: SymantecMC.Tenant.ExternalID
      description: Tenant external ID.
      type: String
    - contextPath: SymantecMC.Tenant.Description
      description: Tenant description.
      type: String
    - contextPath: SymantecMC.Tenant.System
      description: Whether the system is a tenant.
      type: Boolean
  - arguments:
    - default: false
      description: Policy UUID. Run the symantec-mc-list-policies command to get the
        UUID.
      isArray: false
      name: uuid
      required: false
      secret: false
    - default: false
      description: The policy name to add content to.
      isArray: false
      name: name
      required: false
      secret: false
    - auto: PREDEFINED
      default: false
      description: Policy content type
      isArray: false
      name: content_type
      predefined:
      - URL_LIST
      - IP_LIST
      - CATEGORY_LIST
      required: true
      secret: false
    - default: false
      description: Description of the policy change.
      isArray: false
      name: change_description
      required: true
      secret: false
    - default: false
      description: The version of the schema for this content. This value will correspond
        to the format of the content. Run the symantec-mc-get-policy command to get
        the schema vesion.
      isArray: false
      name: schema_version
      required: false
      secret: false
    - default: false
      description: 'CSV list of IP addresses to add, for example: "1.2.3.4, 8.8.8.8".'
      isArray: true
      name: ip
      required: false
      secret: false
    - default: false
      description: 'CSV list of URLs to add, for example: "www.google.com, www.github.com".'
      isArray: true
      name: url
      required: false
      secret: false
    - default: false
      description: 'CSV list of category names to add, for example: "Job Search/Careers,
        Content Servers".'
      isArray: true
      name: category
      required: false
      secret: false
    - auto: PREDEFINED
      default: false
      defaultValue: 'false'
      description: Relevant for URL and IP.
      isArray: false
      name: enabled
      predefined:
      - 'true'
      - 'false'
      required: false
      secret: false
    - default: false
      description: Content description.
      isArray: false
      name: description
      required: false
      secret: false
    deprecated: false
    description: Adds content to a policy in Symantec MC. Can be IPs, URLs, or category
      names.
    execution: false
    name: symantec-mc-add-policy-content
  - arguments:
    - default: false
      description: Policy UUID. Run the symantec-mc-list-policies command to get the
        UUID.
      isArray: false
      name: uuid
      required: false
      secret: false
    - default: false
      description: The policy name to add content to.
      isArray: false
      name: name
      required: false
      secret: false
    - auto: PREDEFINED
      default: false
      description: Policy content type.
      isArray: false
      name: content_type
      predefined:
      - URL_LIST
      - IP_LIST
      - CATEGORY_LIST
      required: true
      secret: false
    - default: false
      description: Description of the policy change.
      isArray: false
      name: change_description
      required: true
      secret: false
    - default: false
      description: The version of the schema for this content. This value will correspond
        to the format of the content. Run the symantec-mc-get-policy command to get
        the schema version.
      isArray: false
      name: schema_version
      required: false
      secret: false
    - default: false
      description: 'CSV list of IP addresses to delete, for example: "1.2.3.4, 8.8.8.8".'
      isArray: true
      name: ip
      required: false
      secret: false
    - default: false
      description: 'CSV list of URLs to delete, for example: "www.google.com, www.github.com".'
      isArray: true
      name: url
      required: false
      secret: false
    - default: false
      description: 'CSV list of category names to delete, for example: "Job Search/Careers,
        Content Servers".'
      isArray: true
      name: category
      required: false
      secret: false
    deprecated: false
    description: Deletes content from a policy in Symantec MC.
    execution: false
    name: symantec-mc-delete-policy-content
  dockerimage: demisto/python3:3.7.3.221
  isfetch: false
  runonce: false
  script: '-'
  type: python
tests:
<<<<<<< HEAD
- SymantecMC_TestPlaybook
=======
- SymantecMC_TestPlaybook
releaseNotes: Added option to get and modify content to a policy using its name. Additional
  description fixes.
>>>>>>> 75aafcfb
<|MERGE_RESOLUTION|>--- conflicted
+++ resolved
@@ -732,10 +732,6 @@
   script: '-'
   type: python
 tests:
-<<<<<<< HEAD
-- SymantecMC_TestPlaybook
-=======
 - SymantecMC_TestPlaybook
 releaseNotes: Added option to get and modify content to a policy using its name. Additional
-  description fixes.
->>>>>>> 75aafcfb
+  description fixes.