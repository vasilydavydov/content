{
    "name": "OTSecurity",
    "description": "An OT Security Automation Pack",
    "support": "community",
<<<<<<< HEAD
    "currentVersion": "1.0.2",
=======
    "currentVersion": "1.0.3",
>>>>>>> ae29c3ad
    "author": "Ayman Mahmoud",
    "url": "",
    "email": "amahmoud@paloaltonetworks.com",
    "categories": [
        "Network Security"
    ],
    "tags": [],
    "useCases": [],
    "keywords": [],
    "githubUser": [],
    "marketplaces": [
        "xsoar",
        "marketplacev2"
    ]
}<|MERGE_RESOLUTION|>--- conflicted
+++ resolved
@@ -2,11 +2,7 @@
     "name": "OTSecurity",
     "description": "An OT Security Automation Pack",
     "support": "community",
-<<<<<<< HEAD
-    "currentVersion": "1.0.2",
-=======
     "currentVersion": "1.0.3",
->>>>>>> ae29c3ad
     "author": "Ayman Mahmoud",
     "url": "",
     "email": "amahmoud@paloaltonetworks.com",
