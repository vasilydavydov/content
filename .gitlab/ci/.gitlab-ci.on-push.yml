--- conflicted
+++ resolved
@@ -552,11 +552,7 @@
     GCS_MACHINES_BUCKET: "marketplace-dist-dev/upload-flow/builds-xsoar-ng"
     SERVER_TYPE: "XSIAM"
     MARKETPLACE_NAME: "xsoar"
-<<<<<<< HEAD
-    LOCK_MACHINE_NAME: "qa2-test-9999013965690"
-=======
     LOCK_MACHINE_NAME: "qa2-test-9994335494192"
->>>>>>> 8b53e4ba
 
     UNREMOVABLE_PACKS: "Base"
   timeout: 36 hours
