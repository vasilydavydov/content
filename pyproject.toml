[tool.poetry]
name = "content"
version = "0.1.0"
description = "Cortex XSOAR content"
authors = ["Cortex XSOAR"]
license = "MIT"

[tool.poetry.dependencies]
python = "^3.8,<3.11"

[tool.poetry.group.dev.dependencies]
demisto-sdk = "1.8.3"
requests = "^2.22.0"
pre-commit = "^2.20.0"

[tool.poetry.group.linters.dependencies]
mypy = "^0.982"
flake8 = "^4.0.1"

[tool.poetry.group.testing.dependencies]
pytest = "^7.1.2"
requests-mock = "^1.9.3"
pytest-mock = "^3.7.0"
freezegun = "^1.1.0"
mock-open = "^1.4.0"

# If mypy requires for a `types-*` package, add it here with `poetry add --group typing <package>`
[tool.poetry.group.typing.dependencies]
types-python-dateutil = "^2.8.19.3"


[tool.poetry.group.ci]
optional = true

[tool.poetry.group.ci.dependencies]
blessings = "^1.7"
coloredlogs = "^15.0.1"
pandas = "^1.3.3"
prettytable = "^3.2.0"
pyspellchecker = "^0.6.2"
sendgrid = "^6.6.0"
slack_sdk = "^3.11.2"
timeout_decorator = "^0.5.0"
ujson = "^5.1.0"
yamlordereddictloader = "^0.4.0"
parinx = {git = "https://github.com/npsolve/parinx.git", rev = "6493798ceba8089345d970f71be4a896eb6b081d"}
python-gitlab = "^3.0.0"
PyGithub = "^1.54.1"
ansible-runner = "^2.2.0"
paramiko = "^2.11.0"
boto3 = "^1.23.5"
jsonschema = "^4.6.0"
<<<<<<< HEAD
google-cloud-bigquery = {version = "^3.2.0", optional = true}
ipykernel = "^6.15.1"

[tool.poetry.extras]
build = ["google-cloud-bigquery"]
=======
google-cloud-bigquery = "^3.2.0"
db-dtypes = "^1.0.1"
google-cloud-secret-manager = "^2.13.0"
json5 = "^0.9.10"
>>>>>>> e4a6f6f7

[build-system]
requires = ["poetry-core>=1.0.0"]
build-backend = "poetry.core.masonry.api"<|MERGE_RESOLUTION|>--- conflicted
+++ resolved
@@ -50,18 +50,12 @@
 paramiko = "^2.11.0"
 boto3 = "^1.23.5"
 jsonschema = "^4.6.0"
-<<<<<<< HEAD
 google-cloud-bigquery = {version = "^3.2.0", optional = true}
-ipykernel = "^6.15.1"
+
+[tool.poetry.dev-dependencies]
 
 [tool.poetry.extras]
 build = ["google-cloud-bigquery"]
-=======
-google-cloud-bigquery = "^3.2.0"
-db-dtypes = "^1.0.1"
-google-cloud-secret-manager = "^2.13.0"
-json5 = "^0.9.10"
->>>>>>> e4a6f6f7
 
 [build-system]
 requires = ["poetry-core>=1.0.0"]
