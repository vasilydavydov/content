--- conflicted
+++ resolved
@@ -106,9 +106,5 @@
   type: python
 defaultEnabled: true
 tests:
-<<<<<<< HEAD
   - Rasterize Test
-=======
-  - Rasterize Test
-releaseNotes: better errors suppression
->>>>>>> 660abb33
+releaseNotes: better errors suppression