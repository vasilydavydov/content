--- conflicted
+++ resolved
@@ -23,12 +23,7 @@
   name: apikey
   required: true
   type: 4
-<<<<<<< HEAD
-- defaultvalue: ''
-  display: Trust any certificate (not secure)
-=======
 - display: Trust any certificate (not secure)
->>>>>>> ad092d2e
   name: insecure
   required: false
   type: 8
