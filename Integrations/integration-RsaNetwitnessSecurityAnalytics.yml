commonfields:
  id: RSA NetWitness Security Analytics
  version: -1
name: RSA NetWitness Security Analytics
system: true
fromVersion: 2.0.0
display: RSA NetWitness Security Analytics
category: Analytics & SIEM
releaseNotes: "-"
image: data:image/png;base64,iVBORw0KGgoAAAANSUhEUgAAAI8AAAAyCAYAAABlN4g4AAAAAXNSR0IArs4c6QAAFxtJREFUeAHlXQd0XcWZnpn7iiRbsiXZclMxYIpjWbJjDGtCWwMmlCR0SEINLAQChIRdkz3sJuFswno5JJvQlhbWEMoBQiAhXkIJZVkCBGwsyQIDxhgVY6tYcpFV3rsz+31PVvIkz7x3n/Qkm8OcI+neqf/887f5578jKT5naWvpnCLthSp8X8yUUs80QpwghPySEiJPCim0MG1CmOelVK8ANc3Sl00hXzaP3/ROm0TB5wxdKacr28rmPp+yxjAKiWRjZC/WYpuSollp8QEWpravp+e9yW3vbx9GlyNq0jFz3jyp9QnGiMVGyC+gsykRKTwFAOOghzgKBqgCsIuwRCHKfOTGjPClMe1Cyg0grDrPiNd9Jd8oaih8X4qX4yMCbISNWytmT4vo6KkxgGjrKoxZ9Gq9uaS59je28uS8zoqqfaRvDupTomVSQ92qIIwid5RXD+Atua8RP5OLOSP+cIAeow24+2NkvGh8+fDE5pqXgwA4XEAwpuosrf6aUuYKPB8ZFSpCYojjBUSQgClI34SfRObhIYS/nEuv0b14rcfjsyCxJyc01r+NZxaNaWovq7q5SIWuBW6t4wLfotuYeI8w86c21q6xVkJma9n86UL6l4IxYmCk/JDyni5qWP2aq/5AvgQAYzJpLgK5OQKuBvJBVfLFuND/Dip/YQCYbP3tmDGnWqrQTVjwJURgb5JkycYYnAulE4kJfcdBXH+OG39ZUVPdM9noP0gfO/apnNLrq1rPyBIyhSvlSSV2Gv+u4sa6b7vqbJ4xd5HyRJU0Yi4Ya5Uyom9S05oHXfUH8onbMUmcHlXEThAO+SQs5OKIUX/sKKu+rXXSgfnZAqK1dO43lAq9BCJd0gei6cky4RBOzoV998/FhKJSHImsQpaNVeqLyQvyhEpJOISFUkkKdc4mqCUXbL7p/VBoOQ3lb4MR9gl56l1X3eT8MSOe5EGJfE4KxOTlSvmdUG50RWNp9YzkOsN5hv12YVSq+9G2sJvSLUCiFCES+OPt+su8oAnjie1av1TYdNCjQduMtB6ZTUt5KQk4XSIWgOMJId9c5qo7feMHbVEdvi0i1bqQMMsnflK7ylU3OT+t2soEkckdp5/W32pTtPYY/62eWOikaZveaf1bSfCnLeXVh4eMeA7Iyk0lxtkjVQ4kX8L2gWTiEuzEPHtQRLDDeM6Fio2wHuc/YFQPJUeWQXXFoYaPndxU9wpexyS1l829KEd697lsnaFA0Fww0mzu83T1lI/XbB5aPtz3ULqGmRBBcl+hXQvEPHJIqgWl+B8nvYU67N9pxJlnSfG4n9xXumdTuii3XXfdopTMjaXgRhIDkzbmvR6pX8CwbxjpfRhXum1cSHTt6PJMxPOjxvMLjO9N7fH0LJDTXBho89FsNlRhEReCY5CgcmhPaP3UWBJO/Zw5EbNNXkmjP2gi7qHipvgxeRHaLAvaLl09p+QhmhM4kvJcbG/Xp+souTyMl7iMT5RGzYJh/CXAvjhHymnpiIiL0WPiFxc3rrkvub90zx3l1edFhXwglapi3zGh3/ONvKHIDz0tN67cma7f5PI2qFVP6oVGyhMhj5ZgvIo+YWJa+wcXNa2pTa47ms+t5VVfwdi/T8UktvFp3IPgN8hweF7R+pVbbXUyzUtNPEIAObJycnPNB5l2nFx/M3YGYd+7UBmz1AP3unQ1JQOQ8jEmOD/oBMF/ckt51Qs5Qi12ifEo+sWYr3SG9Nn7ZkFsd5bPLQRjfU0LVVzcWPOz5LmO5jPnCpX1XK70jnXNNdX4uWCgLmMun9xYc2eqekHL0hIPJMf84oYa+jRGnFpmzJkXUaFHsYU+wEVAnOBOoS+Y1FD7QJABKRGkNPUweCcMtUnYnkYwcN7a7fUeMm3D2g2J18/or/aKysNC2nsFagjmnT0lNIa9KGHrAe/13WbcwrKm17sd1QJnc5MxZqmkuX51n46fDYOm0zVwAilGnBEUKCP0LNghVsJhH9hBCN/opz7rhJPAh1ZXQTo7CQd1aP3H+y27RItBv6jqoL7n5MiuUwYVDPPFtYbD7C59MxIQHGp3cItrS5wgJr8ARwoTbeW75cGW4vbIlRKcKOU7rvLPSv72ii/Ohg/mqwkHqwVoqnwwHrbY5kYXbvubGbolrjbi6LSbJcswg7LsKzioSvZflFCPAAl9tjVP7CKMKDG+Lg0yMlCW07+hdtdWMqDTx93FHi+Jmdjl2HTk2VQzgaPrAXJnue7puxn20GbuCm2J3nYQ2qEdpe3H2cozydsjxBPv8TdoIz61TZBqC0Z1yNdycpCJgOG6Up1UsT/gi1vtz2yiXYeD5m9y4W2JeMROc1M0HnqUB8/QXcu5SXAl1Jdaiu+hN3clV+Ok/D1CPA3lOb1wWnW55oeTeAFpEU2C0/3oy0YYgcaFhT4IHU+o0zaXz93X3cneXYKl/hYcqUUuXxkJBYTwYP4uB6uvxN3dwmxzLS5VXxi709by6i+NZOau/kfSZ9q2FTt2UNXkQ/pYE/NBPIH8MJ5n3oeq28STb1uitzEkxeSIUL8mB9vq7M15CdvPiEtcu1MuINRUl/bFvQPzmNJQtx5BDI/St2VLRDtUl6e0+a6tPGievfegrYdZz2zPmQXVNNXmJSUJwJnV62m1KUj3ExvqOiB3XkglpinuI0IcBiJ6CXErp5M2g/S9N9SJ++acXOWV06NtSzSOYQc9PXlj7fvJ5Th8uQ0SpsfOUv1ni9honLwZEQjJ7TJ53iNIlJ4+PyJk2IYOEBVlSMNWmdcYfCLytl54e12IYj88XYc63F9p+ZvOsqoXt+D0nc6+4GOMfc2PZ87MUcJc4SIczhe7UwRFijuGQkevN2KXVqSSPnBj5CjlXTW0bdD3MSeelrKqI6BC/sG15QRR0Yx7JRMn1qSmmr/4xtzOA9ZUiW6AGDgYIvuoiFIPaSNXd5ZV34lD1ZM3Tj9gUqq2e6KsIF5wEiTqXMJtS4yNwhHJa5Mba62BW2CWX5K4XExFLzUctmdtLqvcz9Z/urzU2E7XOsPy1hnVfw/ieARzHmfbcnKSUDFGa5M2EGno0LE+8S/dxn9+XBoCYjuqMf5g11GOxbkMDo+nc7zcWsQWPbm1vPqqjorq+QZcP3SMsXx/rD927up0YyqpbwfebOgUhSAqRAa+7PL7sFGuUPlwnVyebhxb+ZgQz9bSeft3lM39WViJFeCGGS5Oooj1hX7+paa6/7MBmypv6ubari4d+zqONv6HBBRkYlQHPNEnPKg/DZx8Coj7FizFX7bqglWd5dV3dZRWn7Zpv6qSVGOPRtlxpZVHgKgPdxnKdAr2aLO2Nx79g2t8EhW25Le4dmls189E4nzGQ7v6ceUDvuEncudWnT+9W3l6gE1jcWgFT+cLo6d7wquEk+VIX+rDc4SXT1WFgHJroq8CiMKuQf7zWQI0NIxU2ry2HXbC6Sqe/yOl1PdBCJGgB4hEMFRfYlQgPQR4ZsPxNttX5lIZE5tgJ70Ef9JjsR79Qklr/Y5hgJdRE1/KqyExVBw4syU6BWNS3z09TXRAS4H/xynbvJWQsAtshMh5Q91P7tbhb2Gcn9rGcuWN6GC0acZBxbkq8jKO+/cBF+8iCwOClBFwsWIYAHdUBNqOgn6wqK6ov7HQV05qrLvdBWwm+VtgW0HK/UgZeQyNcBKug27TdkvCJnxENHpZCyJa3uuZ5dkMrEoGgjugqOe9CZdF1AYz4cEnHZsjYVGV/1FtS3Jb23NbedUFUE/LXYy0K1yjwZNmHnevtj5seUGku61dIo+cjviWmxD4NQ4djecP9krw4QhFgqFK4C4nFeHw1BtcgXriJ9kiHAJX1Fj76i8aapcYLU8GYa8AbD00qCnuSayZJBINY4U4J7Q+KCq8ZdG4equ9vOqaD2fNCubMzGDAkAxdga89rITDbogv8OpDQQiH9XW+/wTg/5BztyWqb0QzlMe1+Kat3JU3IuJhpy82HPAwDNXndvkbEtxt4xYbAEQCpEMvOOLaSY01/2qrM5K8HwNvE5pXr5jQUHOyNvpQEPK/+UbUgAB8ElJi/AwHoH1EppBSliE67z8n9+Y9+2l59ZwMu3FW/3TmvJkIMTnbJSW4YCjbaTxxj7OTIQUl9fU74IP+r8T515CygVcSEOZ0xcbpC/IG8tL9HTHxnIWQUU/rpeDKrqCdkQMYtwMb4+1e3z8Bn4X8PB2gIy2n36OwseaHGwvih8AbvQhq7Hps219Cvx0kokylEj8UJBHBV3JUnjAvQDUcM1IY2T7q60uAG2eIST+Tmj9M2lC3NpPxwn7k14B3I1WeLZEpsGGZHVG9p9nKbXlB19vW9q95hc31NaDcW1wOqb9WxAMGxE5crAH3fKfLDx81ubmeCzhmaU59fd+ExtVvTWysvbGwoXax9nV1TIvTeoR/a0IqwQ4lIdHGsaN5MKhUZyDGqeDqx9vx/dPg0szetsGGhNS+iOrRlghPDI4M4DBju7Bg40p+Rn1fQuXZOkdewiqEoW4WLGAkcdqUFeLhKJ6nbgJBfODSq6xDwIGWZR3e1oWwSe5It1Ngm9FOxRvXNBY21TxZ2FB39cSS0ELI7kMplSBZVnKxyBDpiIiLDdutEAH49386dX6gaADbvGJe5FwQ7nSqEFsiQeP75tcmNh5kdQra2iTnybC+B8TeSTvTljgPSNKFHa3x423lQ/OyRjyFG1Z3ai2uHzpA8jsNZ+xUjov2FWdt3OT+R/osV66MFX5S8w6l0keN4UVwzR6LoPknQD4+Fy5Vor8E6mb/UDj+g1T1XGWm39b4Nj3gqRKguCPTr0sG+itaX9+ANXjE5TRkPao1qAaGa6Rdo7QVBgYO8reoufYJUO/vaM/YEvVqHj6xiYRiIzrNtfWd7byDxcoY4qj/NLGh9oy4NMfDPlvlmtfA2DRyQWgXDef0vkP1nZKDnRxxZEs0dnF+935fn3jaVh40D0bx7dg4dNtXiE5DhGvg+KazbO7h6fp09ZGunbUcXIHvnswPMMkUsSQQ8UYsbSmdvb+1k70wk0RkPHUMEPvbVHYdPZtQO4VQzl/OZBoMCcX+7So72fT3lDAHjLyHnvRM+h5alx8zQC3+3iV9CAPG8jCXa4a2HfqeVeJh5wXYBWBbfLMLyfSZAPCJ8LjcOBSYvfmdajnW418A6fJ2KhVG5IOJjspkLlvK2hajT9hadvKhKoGt0hoN+Q9m0q+rLjYJt0DCOQPlKUFBQCe24IzP1Qfzs0487FR39/0C28J6F5IJHMpOx/dWX2H9z0risQTu+bkBa2xfZUwk4YVG6AcqpDaSkidt5NXwgjvrc6OBHerD47PwzRmHLdm45nXYci+mkj6IfIgqrVMezI4K8TCOFki+DijGudzuiZgHPnBnklnWemD2bsjYfaTs52z35Gt9wh1gnpibERPfnTMn0Ha3tazyYE+pJbQ1bIkLhDt2uqXy77aVDycPa4JAQ/FLEror7bLfzmjBobarzqgQDwcral6zApcKPe5SX9wWwnj+gurK+Z4LuL0xf/2+xdtB9+3wjFsTlwMB1V5eVzCfKXzsV+LzYWtgHAegdACTrShuqH/XOuAwMxumRJ6H6nrT5fchKWODMN6T/hWuIUaNeDggbuK5HgHoW1xezQR1K3FtW0XlbBeAe1v+rHXrEL1pnOdOCYQasWPmhg196WDH/YizUP904sGWSJ9YYHhAdMZOQVt/yXkHwy2BCx9uTeUKpTRE+Xmu3eOoEs+UxjUfQTwuS0Xd4LoChIbeCI518HLylPf8c1RMQBC9nA7EW4FJuBSlaMJk7BSR1CouvcvI3a6KtBmxM3odt3S9mtQsa48xHXmyW+u1iZ2cpVfuHgFfsVTmEkvx6BjMyQP16PDt2CmschEQuS4k1CntpZWnJrcbznPHtPkVn06dN3M4bYO2UdI7C6rY+fEdvbcw5nhHYcrEyx9gcpzv2mGxMaUC+oJTcHjxTSkBQGG/h1/ewZAMV6J5ATgv4S2yQ+uMquThYAQQcncpJJB1a5jgX8CO4K0bt+y7YMJQAIO+v43zGBOKL8+PmDcRy3N9y8w5U4O2DVqvZca8eQhW+n4CoZZGXAIwA46I5HOW4kFZHq+FU+5r4SgNwHQfFsbk7wY1zPJLWMQfwjhNLgLiUQmkT2lceOcNHXrUiYcDTmqu/RPc7g8BiKHjJ97pVUWw0oEm1veP1goBMitaei+OSu9oHG6WYJyfhP3Qys7yqpt4uWWA5mmrdM6oWgwH6FPYUhe7dikJNWPEm0XNRSklT2KHiWvhUh1F0KOMiyXvkSN0Cqab2ISm+i2gj3tdbhW2JwGBya/YNKVqXHJ/9tVMrpGlZ+n7P+wRuiWl8SzkNZAalZkOuWX6nPKQVDcwTIITTcTbQOghoOqfhPLe7Cirehmf2iyF4XeImXVoQdD+GduC2Osjt5ZV/zcOfZ4BsipSSZ1+KWr+I939zGpn5AwQ+H5kGlui6oM0aPO9WFacgrYxBuUZ8SuMh42NPSWYW6kDQtHBt5eMKAzVPpQ7t6107pV5yrsVgForUTJ1a38FrqT9KlSAvZKlZWtZ1cPjpfo6iWZooiohV+3y0rICjdkPYAyuw3a7AU1a4IzqMnBM4SYzD6GYBVjTUoTQHwj9Mw9196e7gbaZfan7R2TQ/Q7jP4zYpHPRxlmV18IhpvjPsAGtMcXsjSEhCOa+dVJTXUonXf/I2fmNtbllHL7hsuGQIxCHsM9WFRf4iyTCWpgHFT52qSOn+x7Zk/eNqGIw1u74JVHhe6qTWsuqzxSNNYFuF4U0ORVfg57jIkiO0j9W4uoWXDcsy/GtUjkOIY/lzHmzOIVy4kMcIIjEhj+J1Y/hmUHxrr7ZnolED8PunYju/W4qwmHdku3e8VgIJ+FwfB5cIvb9LtYfsxQSd3T7+mKgw7oZoMQFwX+xfZs6ETA9RbjGTG1xsP3XretFmMN14Hrn151cbFzn+tMgX3MaxA/D57J0HAJpiPR0iX1TrZGYyGH8IWEwzpp5lC58H8inGtydxAePQomDD+/ekSF1WgGupB1cOvgNfSHC1FztUt2sTSkHm+qZbN3GNhgC91siMlGa37qOLNiSOMYcrnmMkRtIY0o8HLAEgenQob8it9pSQr/CHkAw9nW28kF569b1hbW4cKv27wT1bKe4T7Uwg9qO8IW7IdyXI7oR7+P1mi/j4HRDui63TK9chNspjnYdRbA9PrXhLedZdwqmg43lWutbYcQ7GTshfYQ8YvGMqqNY376CLBnFlOP5N4DDm13bw4TvR6qreIdhKjCoIgrwgT+iEi+PS30oJvdzcEYzCZMcPBqTI9GQSOEkXA8X7SWI9zkzf3P6z18S8/BSXwtHXxjm8GZdc9H/ppr3aJUVN9W/1af18y7pA9zixhFFxCbiseTO8nnM2y1RRJHScJ9fFQzYut0qjDCjvbTq4nzPu5eeWhsAXPw2HX+tx4w7LpPv1rcjDNSEzUm+9M+Av+UwLHYhpRHVFbbxYGr7eLbpEAf84Z3SJHSqN7zj6wtx/3bd+wA/PbK1s+XxE2apBQLK+C2bPZEwO/3YeUH+74O9h5HntpdVLsmTIfxDln67b2iPzKerAte6LQ7hxPbioRX4Tq7Fp78ax3tNtvKR5n08JfxAxaa+UEip8YjL3S3hn20QBjkx1pWPwsA3d+664Gg52ixvn15ZFg/Jv4sJdQRMmQW4UGo/TL4YBiu/CE0QLdXkAEERMfxAkD4WkhiJBakd8L0PhL2Ks+hnJuR0vyFhu7EgkxTXvperQku3IdjJ1o74NtrvjcfUk7byscqr3W/Si5Xr2i+FhCmwrQvhiIIrY74oJr4+N4lfJ8RliGdT2IrLaUBOFeTAkfhwcbYnFb564W1lDHyXzyJvXUibT3pD/iclG+oD3RX0uUHkron+PzmCtninwVaLAAAAAElFTkSuQmCC
description: RSA Security Analytics is a distributed and modular system that enables
  highly flexible deployment architectures that scale with the needs of the organization.
  Security Analytics allows administrators to collect two types of data from the network
  infrastructure, packet data and log data.
configuration:
- display: Server Url (192.168.56.101)
  name: url
  defaultvalue: ""
  type: 0
  required: true
- display: Username
  name: username
  defaultvalue: ""
  type: 0
  required: true
- display: Password
  name: password
  defaultvalue: ""
  type: 4
  required: true
- display: Fetch incidents
  name: isFetch
  defaultvalue: ""
  type: 8
  required: false
- display: Incident type
  name: incidentType
  defaultvalue: ""
  type: 13
  required: false
- display: Use system proxy settings
  name: proxy
  defaultvalue: "false"
  type: 8
  required: false
script:
  script: |-
    var url = params.url;
    if (url.indexOf("https://") < 0) {
        url = 'https://' + url;
    }
    var username = params.username;
    var password = params.password;
    var proxy = params.proxy || false;
    var COOKIE_PREFIX = 'RSA_SA_LICENSE=true; JSESSIONID=';

    function FailedRequestError(message, url, query, reqBody, resBody) {
        return {
            message: message,
            url: url,
            query: query,
            reqBody: reqBody,
            resBody: resBody,
            toString: function() {
                var error = [
                    message,
                    'Request url: ' + url,
                ];

                if (query) {
                    error.push('Request query: ' + JSON.stringify(query));
                }
                if (reqBody) {
                    error.push('Request body:' + JSON.stringify(reqBody));
                }

                error.push('Response: ' + resBody);

                return error.join('\n');
            }
        };
    }

    function escapeRegExp(str) {
        return str.replace(/([.*+?^=!:${}()|\[\]\/\\])/g, "\\$1");
    }

    function replaceAll(str, find, replace) {
        return str.replace(new RegExp(escapeRegExp(find), 'g'), replace);
    }

    function login(url, username, password) {
        var fullUrl = url + '/j_spring_security_check';
        var res = http(
            fullUrl,
            {
                Method: 'POST',
                Headers: {
                    'Origin': [url],
                    'Content-Type': ['application/x-www-form-urlencoded'],
                    'Referer': [url + '/login']
                },
                Body: 'j_username=' + username + '&j_password=' + password
            },
            true,
            proxy,
            true
        );

        if (res.StatusCode !== 302) {
            throw 'Failed to login with status [' + res.StatusCode + ']. Expected status 302. Check username or password. \nOriginal error: ' + res.Body;
        }

        var sessionId = null;
        res.Cookies.forEach(function(cookie) {
            if (cookie.Name === 'JSESSIONID') {
                sessionId = cookie.Value;
            }
        });

        try {
            getAvailableAssignees(sessionId);
        } catch(err) {
            throw 'Failed to login! Check username or password. Error: ' + err;
        }

        return sessionId;
    }

    function logout(url, sessionId) {
        var fullUrl = url + '/j_spring_security_logout';

        var res = http(
            fullUrl,
            {
                Method: 'GET',
                Headers: {
                    'Origin': [url],
                    'Content-Type': ['application/x-www-form-urlencoded'],
                    'Cookie': [COOKIE_PREFIX + sessionId]
                }
            },
            true,
            proxy,
            true
        );

        if (res.StatusCode !== 302) {
            throw 'Failed to logout with status [' + res.StatusCode + ']. Expected status 302.\nOriginal error: ' + res.Body;
        }
    }

    function createQuery(args, defaultQuery) {
        args = args || {};
        defaultQuery = defaultQuery || {};
        var query = {};

        if (args.page || defaultQuery.page) {
            query.page = args.page || defaultQuery.page;
        }

        if (args.start || defaultQuery.start) {
            query.start = args.start || defaultQuery.start;
        }

        if (args.limit || defaultQuery.limit) {
            query.limit = args.limit || defaultQuery.limit;
        }

        if (args.sort || defaultQuery.sort) {
            query.sort = args.sort || defaultQuery.sort;
        }

        if (args.filter || defaultQuery.filter) {
            query.filter = args.filter || defaultQuery.filter;
        }

        return query;
    }

    function createQueryFromString(q) {
        if (!q.match(/(.*=.*&)*(.*=.*)/)) {
            throw 'invalid query. query must be of structure: key1=value1&key2=value2&keyN=valueN';
        }
        var query = replaceAll(q, '\"', '"')
            .split('&')
            .reduce(function(qArgs, nextArg) {
                var na = nextArg.split('=');
                var argKey = na[0];
                var argValue = na[1];
                qArgs[argKey] = argValue;
                return qArgs;
            }, {});

        return query;
    }

    var defaultIncidentFilter = {
        page: 1,
        start: 0,
        limit: 100,
        sort: JSON.stringify([
            {
                property:'created',
                direction: 'DESC'
            }
        ]),
        filter: JSON.stringify([
            {
                property: 'created',
                value: [
                    851171984031, // year 1996
                    new Date().getTime()
                ]
            }
        ])
    };

    function listIncidents(sessionId, args, incidentManagementId) {
        var fullUrl = url + '/ajax/incidents/' + incidentManagementId;
        var query = {};
        if (args.query) {
            query = createQueryFromString(args.query);
        } else {
            query = createQuery(args, defaultIncidentFilter);
        }

        fullUrl += encodeToURLQuery(query);

        var res = http(
            fullUrl,
            {
                Method: 'GET',
                Headers: {
                    'Cookie': [COOKIE_PREFIX + sessionId]
                }
            },
            true,
            proxy
        );

        if (res.StatusCode < 200 || res.StatusCode >= 300) {
            throw 'Failed to fetch incidents with status [' + res.StatusCode + ']. \nOriginal error: ' + res.Body;
        }

        try {
            incidentsRes = JSON.parse(res.Body);
            if (incidentsRes.success) {
                var incidents = incidentsRes.data;
                if (!args.loadAlerts) {
                    return incidents;
                }

                // loading all the alerts which related to incident
                // we load the alerts and original alerts which contains the original events which the alert created from
                // this has performance impact
                for (var i = 0; i < incidents.length; i++) {
                    var alerts = filterAlerts(sessionId, {
                        filter: JSON.stringify([
                            {
                                property: 'incidentId',
                                value: incidents[i].id
                            }
                        ])
                    })
                    incidents[i].alerts = [];
                    alerts.forEach(function(alert) {
                        var originalAlert = getOriginalAlertById(sessionId, { alertId: alert.id });
                        incidents[i].alerts.push({
                            alert: alert,
                            orignalAlert: originalAlert
                        });
                    });
                }

                return incidents;
            } else {
                throw FailedRequestError('Fetch incidents failed.', fullUrl, query, null, incidentsRes).toString();
            }
        } catch (err) {
            throw FailedRequestError('Unexpected error while fetching incidents. \nOriginal error: ' + err, fullUrl, query, null, res.Body).toString();
        }
    }

    function fetchIncidents(sessionId, args, incidentManagementId) {
        var now = new Date().getTime();
        var lastRun = getLastRun().lastRun || now - 1*60*1000; // last minute
        var lastRunNext = lastRun;

        var tillNow = now;
        var query = {
            loadAlerts: true,
            page: 1,
            start: 0,
            limit: 1000,
            filter: JSON.stringify([{
                property: 'created',
                value: [
                    lastRun,
                    tillNow
                ]
            }])
        };

        // TODO handle paging. If number of incidents are more than 1000, then we need to
        // fetch the next pages too.
        var lastIncidents = listIncidents(sessionId, query, incidentManagementId);
        var convertedIncidents = [];
        for (var i = 0; i < lastIncidents.length; i++) {
            var inc = lastIncidents[i];
            if (inc.created > lastRunNext) {
                // we get the last incident which created
                lastRunNext = inc.created + 1;
            }

            convertedIncidents.push({
                name: inc.id,
                occurred: new Date(inc.firstAlertTime),
                owner: inc.assignee ? inc.assignee.login : '',
                reason: inc.name,
                rawJSON: JSON.stringify(inc)
            });
        }

        setLastRun({ lastRun: lastRunNext });
        return JSON.stringify(convertedIncidents);
    }

    function getIncidentById(sessionId, args, incidentManagementId) {
        var fullUrl = [
            url,
            'ajax/incident',
            incidentManagementId,
            args.incidentId
        ].join('/');

        var res = http(
            fullUrl,
            {
                Method: 'GET',
                Headers: {
                    'Cookie': [COOKIE_PREFIX + sessionId]
                }
            },
            true,
            proxy
        );

        if (res.StatusCode < 200 || res.StatusCode >= 300) {
            throw 'Failed to get incident by id with status [' + res.StatusCode + ']. \nOriginal error: ' + res.Body;
        }

        try {
            incident = JSON.parse(res.Body);
            if (incident.success) {
                return incident.data;
            } else {
                throw FailedRequestError('Fetch incident by id failed.', fullUrl, null, null, incident).toString();
            }
        } catch (err) {
            throw FailedRequestError('Unexpected error while fetching incident by id. \nOriginal error: ' + err, fullUrl, null, null, res.Body).toString();
        }
    }

    var defaultComponentFilter = {
        page: 1,
        start: 0,
        limit: 1000,
        sort: replaceAll(JSON.stringify([
            {
                property: 'displayName',
                direction: 'ASC'
            }
        ]), '\"', '"')
    };

    function getComponents(sessionId, argz, types) {
        var fullUrl = url + '/common/devices';
        var query = {};
        if (argz.query) {
            query = createQueryFromString(argz.query);
        } else {
            query = createQuery(argz, defaultComponentFilter);
        }
        fullUrl += types ? '/types/' + types.join('/') : '';
        fullUrl += encodeToURLQuery(query);

        var res = http(
            fullUrl,
            {
                Method: 'GET',
                Headers: {
                    'Cookie': [COOKIE_PREFIX + sessionId]
                }
            },
            true,
            proxy
        );

        if (res.StatusCode < 200 || res.StatusCode >= 300) {
            throw 'Failed to fetch components with status [' + res.StatusCode + ']. \nOriginal error: ' + res.Body;
        }

        try {
            components = JSON.parse(res.Body);
            if (components.success) {
                return components.data;
            } else {
                throw FailedRequestError('Fetch components failed.', fullUrl, query, null, components).toString();
            }
        } catch (err) {
            throw FailedRequestError('Unexpected error when fetching components. \nOriginal error: ' + err, fullUrl, query, null, res.Body).toString();
        }
    }

    function getIncidentManagementId(sessionId) {
        var incidentManagement = getComponents(sessionId, {}, ['INCIDENT_MANAGEMENT']);

        if (!incidentManagement || incidentManagement.length === 0) {
            throw 'Failed to find RSA NetWitness INCIDENT_MANAGEMENT component/device: ' + JSON.stringify(incidentManagement);
        }

        return incidentManagement[0].id;
    }

    function createEventsQuery(args, predicateIds) {
        args = args || {};
        var query = {};

        query.deviceId = args.deviceId;
        query.collectionName = args.collectionName || '';
        query.predicateIds = predicateIds ? predicateIds.join(',') : '';
        query.timeRangeType = args.timeRangeType;
        query.startDate = args.startDate || '';
        query.endDate = args.endDate || '';
        query.lastCollectionTime = args.lastCollectionTime || '';
        query.mid1 = args.mid1 || 0;
        query.mid2 = args.mid2 || 0;
        query.investigationToken = args.investigationToken || '';
        query.page = args.page || 1;
        query.start = args.start || 0;
        query.limit = args.limit || 25;
        query.sort = args.sort
            ? replaceAll(args.sort, '\"', '"')
            : JSON.stringify([
                {
                    property: 'id',
                    direction: 'ASC'
                }
            ]);

        return query;
    }
    function getEvents(sessionId, args) {
        var predicateIds = [];
        if (args.filter) {
            var eventsViewHTML = getEventsViewHtml(sessionId);
            var csrfToken = extractCsrfTokenFromHTML(eventsViewHTML);
            var filters = args.filter.split(',');
            for (var i = 0; i < filters.length; i++) {
                var predicate = postEventsTransient(sessionId, filters[i], csrfToken);
                predicateIds.push(predicate);
            }
        }
        var query = createEventsQuery(args, predicateIds);
        var fullUrl = url + '/ajax/investigation/events' + encodeToURLQuery(query);

        var res = http(
            fullUrl,
            {
                Method: 'GET',
                Headers: {
                    'Cookie': [COOKIE_PREFIX + sessionId]
                }
            },
            true,
            proxy
        );

        if (res.StatusCode < 200 || res.StatusCode >= 300) {
            throw 'Failed to fetch events with status [' + res.StatusCode + ']. \nOriginal error: ' + res.Body;
        }

        try {
            events = JSON.parse(res.Body);
            if (events.success) {
                return events.data;
            } else {
                throw FailedRequestError('Fetch events failed.', fullUrl, query, null, events).toString();
            }
        } catch (err) {
            throw FailedRequestError('Unexpected while fetching events. \nOriginal error: ' + err, fullUrl, query, null, res.Body).toString();
        }
    }
    function postEventsTransient(sessionId, query, ctoken) {
        var fullUrl = url + '/predicates/transient';
        var body = {
            name: query,
            query: query,
            ctoken: ctoken
        };
        var res = http(
            fullUrl,
            {
                Method: 'POST',
                Headers: {
                    'Cookie': [COOKIE_PREFIX + sessionId],
                    'Content-Type': ['application/x-www-form-urlencoded']
                },
                Body: encodeToURLQuery(body).replace(/^\?/, '')
            },
            true,
            proxy
        );

        if (res.StatusCode < 200 || res.StatusCode >= 300) {
            throw 'Failed to fetch events with status [' + res.StatusCode + ']. \nOriginal error: ' + res.Body;
        }

        try {
            transient = JSON.parse(res.Body);
            if (transient.success) {
                return transient.object;
            } else {
                throw FailedRequestError('Posting transient for events failed.', fullUrl, null, body, transient).toString();
            }
        } catch (err) {
            throw FailedRequestError('Unexpected while posting transient for events. \nOriginal error: ' + err, fullUrl, null, body, res.Body).toString();
        }
    }

    function getEventDetails(sessionId, args) {
        var fullUrl = url + '/investigation/reconstruct/event';
        var eventsViewHTML = getEventsViewHtml(sessionId);
        var csrfToken = extractCsrfTokenFromHTML(eventsViewHTML);

        var body = {
            deviceId: args.deviceId,
            collectionName: args.collectionName || '',
            eventId: args.eventId,
            contentType: 'AUTO',
            contentSide: 'REQUEST_AND_RESPONSE',
            contentLayout: 'TOP_TO_BOTTOM',
            packetOverride: -1,
            ctoken: csrfToken
        };
        var res = http(
            fullUrl,
            {
                Method: 'POST',
                Headers: {
                    'Cookie': [COOKIE_PREFIX + sessionId],
                    'Content-Type': ['application/x-www-form-urlencoded']
                },
                Body: encodeToURLQuery(body).replace(/^\?/, '')
            },
            true,
            proxy
        );

        if (res.StatusCode < 200 || res.StatusCode >= 300) {
            throw 'Failed to fetch event with status [' + res.StatusCode + ']. \nOriginal error: ' + res.Body;
        }

        try {
            event = JSON.parse(res.Body);
            if (event.success) {
                var content = getEventContent(sessionId, event.data.uri);
                return {data: event.data, content: content};
            } else {
                throw FailedRequestError('Fetching event details', fullUrl, null, body, event).toString();
            }
        } catch (err) {
            throw FailedRequestError('Unexpected while fetching event details. \nOriginal error: ' + err, fullUrl, null, body, res.Body).toString();
        }
    }

    // Returns events/session data content.
    function getEventContent(sessionId, urlSuffix) {
        var fullUrl = url + urlSuffix;
        var res = http(
            fullUrl,
            {
                Method: 'GET',
                Headers: {
                    'Cookie': [COOKIE_PREFIX + sessionId]
                }
            },
            true,
            proxy
        );

        if (res.StatusCode < 200 || res.StatusCode >= 300) {
            throw 'Failed to fetch event data (recontruction) with status [' + res.StatusCode + ']. \nOriginal error: ' + res.Body;
        }

        try {
            return res.Body;
        } catch (err) {
            throw FailedRequestError('Unexpected while fetching event data (recontruction). \nOriginal error: ' + err, fullUrl, query, null, res.Body).toString();
        }
    }

    var defaultAlertQuery = {
        page: 1,
        start: 0,
        limit: 100,
        sort: JSON.stringify([
            {
                property:'alert.timestamp',
                direction: 'DESC'
            }
        ]),
        filter: JSON.stringify([
            {
                property: 'alert.timestamp',
                value: [
                    851171984031, // year 1996
                    new Date().getTime()
                ]
            }
        ])
    };
    function filterAlerts(sessionId, args) {
        var query = createQuery(args, defaultAlertQuery);
        var fullUrl = [
            url,
            '/ajax/alerts/',
            incidentManagementId,
            encodeToURLQuery(query)
        ].join('');

        var res = http(
            fullUrl,
            {
                Method: 'GET',
                Headers: {
                    'Cookie': [COOKIE_PREFIX + sessionId]
                }
            },
            true,
            proxy
        );

        if (res.StatusCode < 200 || res.StatusCode >= 300) {
            throw 'Failed to fetch alerts with status [' + res.StatusCode + ']. \nOriginal error: ' + res.Body;
        }

        try {
            alerts = JSON.parse(res.Body);
            if (alerts.success) {
                return alerts.data;
            } else {
                throw FailedRequestError('Fetch alerts failed.', fullUrl, query, null, alerts).toString();
            }
        } catch (err) {
            throw FailedRequestError('Unexpected while fetching alerts. Original error:' + err, fullUrl, query, null, res.Body).toString();
        }
    }

    function getAlertById(sessionId, args) {
        var fullUrl = [
            url,
            'ajax/alerts',
            incidentManagementId,
            args.alertId
        ].join('/');

        var res = http(
            fullUrl,
            {
                Method: 'GET',
                Headers: {
                    'Cookie': [COOKIE_PREFIX + sessionId]
                }
            },
            true,
            proxy
        );

        if (res.StatusCode < 200 || res.StatusCode >= 300) {
            throw 'Failed to get events of alert with status [' + res.StatusCode + ']. \nOriginal error: ' + res.Body;
        }

        try {
            alert = JSON.parse(res.Body);
            if (alert.success) {
                return alert.data;
            } else {
                throw FailedRequestError('Fetch alert details failed.', fullUrl, query, null, alert).toString();
            }
        } catch (err) {
            throw FailedRequestError('Unexpected while fetching alert details. \nOriginal error: ' + err, fullUrl, null, null, res.Body).toString();
        }
    }

    function getOriginalAlertById(sessionId, args) {
        var fullUrl = [
            url,
            'ajax/alerts/originalalert',
            incidentManagementId,
            args.alertId
        ].join('/');

        var res = http(
            fullUrl,
            {
                Method: 'GET',
                Headers: {
                    'Cookie': [COOKIE_PREFIX + sessionId]
                }
            },
            true,
            proxy
        );

        if (res.StatusCode < 200 || res.StatusCode >= 300) {
            throw 'Failed to get events of alert with status [' + res.StatusCode + ']. \nOriginal error: ' + res.Body;
        }

        try {
            alert = JSON.parse(res.Body);
            if (alert.success) {
                return alert.data;
            } else {
                throw FailedRequestError('Fetch alert details failed.', fullUrl, query, null, alert).toString();
            }
        } catch (err) {
            throw FailedRequestError('Unexpected while fetching alert details. \nOriginal error: ' + err, fullUrl, null, null, res.Body).toString();
        }
    }

    function getAvailableAssignees(sessionId) {
        var fullUrl = url + '/ajax/incident/user/availableAssignees';

        var res = http(
            fullUrl,
            {
                Method: 'GET',
                Headers: {
                    'Cookie': ['RSA_SA_LICENSE=true; SaneID=10.64.49.14-1456516139492605; s_pers=%20s_fid%3D0D47AAAFD2A1592B-3436DC4A7A7EB300%7C1531522908438%3B%20gpv_pn%3DMYTOOLSSTATIC%252FTOOLS%252FTHE%2520SQUARE%7C1468452708438%3B%20s_lv%3D1468450908454%7C1563058908454%3B%20s_lv_s%3DLess%2520than%25201%2520day%7C1468452708454%3B; s_vi=[CS]v1|2B6795DE050118E9-40001608C00050FA[CE]; s_fid=3D8DF632622AC544-1283F8DF4BA4E8DC; JSESSIONID=' + sessionId]
                }
            },
            true,
            proxy
        );

        if (res.StatusCode < 200 || res.StatusCode >= 300) {
            throw 'Failed to fetch availabe assignees with status [' + res.StatusCode + ']. \nOriginal error: ' + res.Body;
        }

        try {
            availableAssignees = JSON.parse(res.Body);
            if (availableAssignees.success) {
                return availableAssignees.data;
            } else {
                throw FailedRequestError('Fetch available assignees failed.', fullUrl, null, null, availableAssignees).toString();
            }
        } catch (err) {
            throw FailedRequestError('Unexpected error while fetching available assignees. \nOriginal error: ' + err, fullUrl, null, null, res.Body).toString();
        }
    }

    function getEventsViewHtml(sessionId) {
        var fullUrl = url + '/investigation/events';

        var res = http(
            fullUrl,
            {
                Method: 'GET',
                Headers: {
                    'Cookie': [COOKIE_PREFIX + sessionId]
                }
            },
            true,
            proxy
        );

        if (res.StatusCode < 200 || res.StatusCode >= 300) {
            throw 'Failed to fetch CSRF token with status [' + res.StatusCode + ']. \nOriginal error: ' + res.Body;
        }

        return res.Body;
    }

    function extractCsrfTokenFromHTML(html) {
        var matched = html.match(/<meta name="csrf-token" content=".*"/);
        if (!matched) {
            throw 'CSRF token not found! Internal error in NetWitness. Response  body: \n' + html;
        }

        var csrfToken = replaceAll(matched[0].replace('<meta name="csrf-token" content=', ''), '"', '');
        return csrfToken;
    }

    function extractLoggedUserFromHTML(html) {
        var matchedLoggedUser = html.match(/name: Ext\.htmlDecode\(.*\)/);
        if (!matchedLoggedUser) {
            throw 'Failed to determine logged in user. Html: ' + html;
        }

        var name = matchedLoggedUser[0].replace('name: Ext.htmlDecode(\'', '').replace('\')', '');
        var user = {
            name: name
        };

        return user;
    }

    var DEFAULT_SEVERITY = "50";
    function createAlert(sessionId, args, incidentManagementId, createdUser, csrfToken) {
        var eventListString = replaceAll(args.eventList, ' ', '');
        var fullUrl = [
            url,
            'ajax/alert/create',
            args.deviceId,
            eventListString,
            incidentManagementId + '',
            '?ctoken=' + csrfToken
        ].join('/');

        var body = {
            alertSummary: args.alertSummary,
            event_id_list: eventListString.split(','),
            severity: args.severity ? args.severity + '' : DEFAULT_SEVERITY,
            create_by_user: createdUser.name
        };

        var res = http(
            fullUrl,
            {
                Method: 'POST',
                Headers: {
                    'Cookie': [COOKIE_PREFIX + sessionId],
                    'Content-Type': ['application/json']
                },
                Body: JSON.stringify(body)
            },
            true,
            proxy
        );

        if (res.StatusCode < 200 || res.StatusCode >= 300) {
            throw 'Failed to create new alert with status [' + res.StatusCode + ']. \nOriginal error: ' + res.Body;
        }

        try {
            var alertRes = JSON.parse(res.Body);
            if (alertRes.success) {
                return alertRes.data;
            } else {
                throw FailedRequestError('Failed to create alert.', fullUrl, null, body, alertRes).toString();
            }
        } catch (err) {
            throw FailedRequestError('Unexpected error while creating alert. \nOriginal error: ' + err, fullUrl, null, body, res.Body).toString();
        }
    }

    function createIncident(sessionId, args, incidentManagementId, availableAssignees) {
        var eventsViewHTML = getEventsViewHtml(sessionId);
        var csrfToken = extractCsrfTokenFromHTML(eventsViewHTML);
        var loggedUser = extractLoggedUserFromHTML(eventsViewHTML);
        // currently we extract only the name of the logged in user. But the all the user object is exist in the html.
        // it just will take more development time.
        // that is why we look for the user in availableAssigness
        availableAssignees.forEach(function(user) {
            if (user.name === loggedUser.name) {
                loggedUser = user;
            }
        });

        var newAlert = createAlert(sessionId, args, incidentManagementId, loggedUser, csrfToken);

        var fullUrl = [
            url,
            'ajax/incident/create',
            incidentManagementId + '',
            '?ctoken=' + csrfToken
        ].join('/');

        var newIncident = {
            name: args.name,
            summary: args.summary || '',
            priority: args.priority,
            createdBy: loggedUser.name,
            alert_id_list: [
                newAlert.id
            ]
        };

        var res = http(
            fullUrl,
            {
                Method: 'POST',
                Headers: {
                    'Cookie': [COOKIE_PREFIX + sessionId],
                    'Content-Type': ['application/json']
                },
                Body: JSON.stringify(newIncident)
            },
            true,
            proxy
        );

        if (res.StatusCode < 200 || res.StatusCode >= 300) {
            throw 'Failed to create incident with status [' + res.StatusCode + ']\n.'
                + 'Request Body: ' + JSON.stringify(body) + '\n. Response Body: ' + res.Body;
        }

        try {
            var newIncidentRes = JSON.parse(res.Body);
            if (newIncidentRes.success) {
                newIncident.id = newIncidentRes.data.id;
                return newIncident;
            } else {
                throw FailedRequestError('Failed to create incident.', fullUrl, null, body, newIncidentRes).toString();
            }
        } catch (err) {
            throw FailedRequestError('Unexpected error while creating incident. \nOriginal error: ' + err, fullUrl, null, body, res.Body).toString();
        }
    }

    function addEventsToIncident(sessionId, args, incidentManagementId, availableAssignees) {
        var eventsViewHTML = getEventsViewHtml(sessionId);
        var csrfToken = extractCsrfTokenFromHTML(eventsViewHTML);
        var loggedUser = extractLoggedUserFromHTML(eventsViewHTML);
        // currently we extract only the name of the logged in user. But the all the user object is exist in the html.
        // it just will take more development time.
        // that is why we look for the user in availableAssigness
        availableAssignees.forEach(function(user) {
            if (user.name === loggedUser.name) {
                loggedUser = user;
            }
        });

        var newAlert = createAlert(sessionId, args, incidentManagementId, loggedUser, csrfToken);

        var fullUrl = [
            url,
            'ajax/incident/addToIncident',
            incidentManagementId + '',
            '?ctoken=' + csrfToken
        ].join('/');

        var reqBody = {
            alertIds: [
                newAlert.id
            ],
            incidentId: args.incidentId
        };

        var res = http(
            fullUrl,
            {
                Method: 'POST',
                Headers: {
                    'Cookie': [COOKIE_PREFIX + sessionId],
                    'Content-Type': ['application/json']
                },
                Body: JSON.stringify(reqBody)
            },
            true,
            proxy
        );

        if (res.StatusCode < 200 || res.StatusCode >= 300) {
            throw 'Failed to add events to incident with status [' + res.StatusCode + ']\n.'
                + 'Request Body: ' + JSON.stringify(body) + '\n. Response Body: ' + res.Body;
        }

        try {
            var resObject = JSON.parse(res.Body);
            if (resObject.success) {
                return true;
            } else {
                throw FailedRequestError('Failed to add events to incident.', fullUrl, null, body, newIncidentRes).toString();
            }
        } catch (err) {
            throw FailedRequestError('Unexpected error while adding new events to incident. \nOriginal error: ' + err, fullUrl, null, body, res.Body).toString();
        }
    }

    function updateIncident(sessionId, args, incidentManagementId, availableAssignees) {
        var eventsViewHTML = getEventsViewHtml(sessionId);
        var csrfToken = extractCsrfTokenFromHTML(eventsViewHTML);
        var loggedUser = extractLoggedUserFromHTML(eventsViewHTML);
        // currently we extract only the name of the logged in user. But the all the user object is exist in the html.
        // it just will take more development time.
        // that is why we look for the user in availableAssigness
        availableAssignees.forEach(function(user) {
            if (user.name === loggedUser.name) {
                loggedUser = user;
            }
        });

        var fullUrl = [
            url,
            'ajax/incidents/update',
            incidentManagementId + '',
            '?ctoken=' + csrfToken
        ].join('/');

        var updatedIncident = {
            id_list: replaceAll(args.idList, ' ', '').split(','),
            attribute_map: {
                lastUpdatedByUser: loggedUser
            },
            benign_domain_list: []
        };
        if (args.name) {
            updatedIncident.attribute_map.name = args.name;
        }
        if (args.priority) {
            updatedIncident.attribute_map.priority = args.priority;
        }
        if (args.status) {
            updatedIncident.attribute_map.status = args.status;
        }
        if (args.summary) {
            updatedIncident.attribute_map.summary = args.summary;
        }
        if (args.comment) {
            updatedIncident.attribute_map.comment = args.comment;
        }
        if (args.assignee) {
            var assigneeUser = null;
            availableAssignees.forEach(function(user) {
                if (user.login === args.assignee) {
                    assigneeUser = user;
                }
            });
            if (!assigneeUser) {
                throw 'assignee argument is invalid. No such [' + args.assignee + '] available assignee user exist';
            }
            updatedIncident.attribute_map.assignee = assigneeUser;
        }
        if (args.categories) {
            updatedIncident.attribute_map.categories = args.categories;
        }

        var res = http(
            fullUrl,
            {
                Method: 'POST',
                Headers: {
                    'Cookie': [COOKIE_PREFIX + sessionId],
                    'Content-Type': ['application/json']
                },
                Body: JSON.stringify(updatedIncident)
            },
            true,
            proxy
        );

        if (res.StatusCode < 200 || res.StatusCode >= 300) {
            throw 'Failed to create incident with status [' + res.StatusCode + ']\n.'
                + 'Request Body: ' + JSON.stringify(updatedIncident) + '\n. Response Body: ' + res.Body;
        }

        try {
            var updateRes = JSON.parse(res.Body);
            if (updateRes.success) {
                return updateRes;
            } else {
                throw FailedRequestError('Failed to update incident.', fullUrl, null, updatedIncident, updateRes).toString();
            }
        } catch (err) {
            throw FailedRequestError('Failed to update incident.', fullUrl, null, updatedIncident, res.Body).toString();
        }
    }

    function makeUpperCase (o) {
        for (var key in o ) {
            if(o.hasOwnProperty(key)) {
                var newKey = key.charAt(0).toUpperCase() + key.slice(1);
                o[newKey] = o[key];
                delete o[key];
            }
        }
        return o;
    }

    function getIncidentObject(e) {
        return {
            "Id": e.id,
            "Name": e.name,
            "Status": e.status,
            "Priority": e.priority,
            "Summary": e.summary,
            "Assignee": e.assignee ? e.assignee.name : "",
            "CreatedBy": e.createdBy,
            "Created": convertTimestampToString(e.created),
            "FirstAlertTime": convertTimestampToString(e.firstAlertTime),
            "LastUpdatedByUserName": e.lastUpdatedByUserName,
            "RiskScore": e.riskScore,
            "AverageAlertRiskScore": e.averageAlertRiskScore,
            "Categories": e.categories,
            "AlertCount": e.alertCount
        };
    }

    function getAlert (alert) {
        return {
            "Id": alert.id,
            "Name": alert.name,
            "IncidentId": alert.incidentId,
            "Timestamp": convertTimestampToString(alert.timestamp),
            "HostSummary": alert.host_summary,
            "SignatureId": alert.signature_id,
            "Source": alert.source,
            "Type": alert.type,
            "RiskScore": alert.risk_score,
            "SourceCountry": alert.groupby_source_country,
            "DestinationCountry": alert.groupby_destination_country,
            "NumEvents": alert.numEvents,
            "SourceIp": alert.groupby_source_ip,
            "DestonationIp": alert.groupby_destination_ip,
            "DestonationPort": alert.groupby_destination_port
        };
    }
    function buildRetValListIncidents (incidets) {
        var md = [];
        var ctx = {"Netwitness.Incident":[]}
        if (!Array.isArray(incidets)) {
            incidets = [incidets]
        }
        incidets.forEach(function (e) {
            var toPush = getIncidentObject(e);
            md.push(toPush);
            ctx["Netwitness.Incident"].push(toPush);
        })
        return {Type: entryTypes.note, Contents: incidets, ContentsFormat: formats.json, HumanReadable: tableToMarkdown(command, md), ReadableContentsFormat: formats.markdown, EntryContext: ctx};
    }

    function buildRetValGetIncidentDetails (incident) {
        var md = [];
        var ctx = {"Netwitness.Incident":[]}
        var toPush = getIncidentObject(incident);
        md.push(toPush);
        ctx["Netwitness.Incident"].push(toPush);
        return {Type: entryTypes.note, Contents: incident, ContentsFormat: formats.json, HumanReadable: tableToMarkdown(command, md), ReadableContentsFormat: formats.markdown, EntryContext: ctx};
    }

    function buildRetValGetComponents (components) {
        var md = [];
        var ctx = {"Netwitness.Component":[]}
        if (!Array.isArray(components)) {
            components = [components]
        }
        components.forEach(function (e) {
            var toPush = {
                "Id": e.id,
                "DisplayName": e.displayName,
                "DeviceVersion": e.deviceVersion,
                "DisplayType": e.deviceType,
                "Host": e.host,
                "Port": e.port,
                "Validated": e.validated,
                "Licensed": e.licensed,
                "Username": e.username,
                "EnableSSL": e.enableSSL
            };
            md.push(toPush)
            ctx["Netwitness.Component"].push(toPush);
        })
        return {Type: entryTypes.note, Contents: components, ContentsFormat: formats.json, HumanReadable: tableToMarkdown(command, md), ReadableContentsFormat: formats.markdown, EntryContext:  ctx};
    }

    function buildRetValGetEvents (events) {
        var md = [];
        var ctx = {"Netwitness.Event":[]}
        if (!Array.isArray(events)) {
            events = [events]
        }
        events.forEach(function (event) {
            var toPush = {
                "Id": event.id,
                "Medium": event.medium,
                "Service": event.service,
                "Size": event.size
            }
            event["meta"].forEach(function (meta) {
                toPush["meta." + meta.name] = meta.value
            });
            md.push(toPush);
        });
        return {Type: entryTypes.note, Contents: events, ContentsFormat: formats.json, HumanReadable: tableToMarkdown(command, md), ReadableContentsFormat: formats.markdown};
    }

    function buildRetValGetEventDetails (event) {
        var md = [];
        var ctx = {"Netwitness.Event":[]};
        var data = event.data;
        var content = event.content;
        var toPush = {
            "EventId": data.eventId,
            "DeviceId": data.deviceId,
            "ReconstructedContentType": data.reconstructedContentType,
            "PacketsTotal": data.stats ? data.stats.packetsTotal : "",
            "PacketsProcessed": data.stats ? data.stats.packetsProcessed : ""
        };
        data.summaryAttributes.forEach(function (e) {
            toPush[e.name] = e.value
        });
        md.push(toPush);
        ctx["Netwitness.Event"].push(toPush);
        return {Type: entryTypes.note, Contents: event, ContentsFormat: formats.json, HumanReadable: tableToMarkdown(command, md), ReadableContentsFormat: formats.markdown, EntryContext:  ctx};
    }

    function buildRetValGetAlerts (alerts) {
        var md = [];
        var ctx = {"Netwitness.Alert":[]}
        if (!Array.isArray(alerts)) {
            alerts = [alerts]
        }
        alerts.forEach(function (e) {
            var toPush = getAlert(e);
            md.push(toPush);
            ctx["Netwitness.Alert"].push(toPush);
        })
        return {Type: entryTypes.note, Contents: alerts, ContentsFormat: formats.json, HumanReadable: tableToMarkdown(command, md), ReadableContentsFormat: formats.markdown, EntryContext: ctx};
    }

    function buildRetValGetAlert (alert) {
        var ctx = {"Netwitness.Alert":[]}
        var alertValue = getAlert(alert);
        var eventValue = [];
        alert.events.forEach(function (evnt) {
            eventValue.push(treeToFlattenObject(evnt));
        });
        var relatedLinksValue = alert.related_links;
        var hr = tableToMarkdown('Alerts',alertValue)  + tableToMarkdown('Events', eventValue)  + tableToMarkdown('Related Links', relatedLinksValue);
        ctx["Netwitness.Alert"].push(alertValue);
        return {Type: entryTypes.note, Contents: alert, ContentsFormat: formats.json, HumanReadable: hr, ReadableContentsFormat: formats.markdown, EntryContext: ctx};
    }

    function buildRetValGetAlertOrig (alertOrig) {
        var md = [];
        var ctx = {"Netwitness.Event": []}
        if(!alertOrig.events) {
            return {"ContentsFormat": formats["markdown"], "Type": entryTypes["error"], "Contents": "Received an error from NetWitness Please ensure that the referred alert Id exist in NetWitness"};
        }
        alertOrig.events.forEach(function (evnt) {
            for (var key in evnt) {
                if (key === 'time') {
                    evnt[key] = convertTimestampToString(evnt[key]);
                }
            }
        });
        md = alertOrig.events;
        ctx["Netwitness.Event"] = alertOrig.events;
        return {Type: entryTypes.note, Contents: alertOrig, ContentsFormat: formats.json, HumanReadable: tableToMarkdown(command, md), ReadableContentsFormat: formats.markdown, EntryContext: ctx};
    }

    function buildRetValAvailableAssignees(availableAssignees) {
        var md = [];
        var ctx = {"Netwitness.Account":[]}
        if (!Array.isArray(availableAssignees)) {
            availableAssignees = [availableAssignees]
        }
        availableAssignees.forEach(function (e) {
            var toPush ={
                "Id": e.id,
                "Name": e.name,
                "Login": e.login,
                "EmailAddress": e.emailAddress
            };
            md.push(toPush);
            ctx["Netwitness.Account"].push(toPush);
        })
        return {Type: entryTypes.note, Contents: availableAssignees, ContentsFormat: formats.json, HumanReadable: tableToMarkdown(command, md), ReadableContentsFormat: formats.markdown, EntryContext:  ctx};
    }

    function buildRetValCreateIncident (newIncident) {
        var md = [];
        var ctx = {"Netwitness.Incident":[]}
        var toPush = {
            "Id": newIncident.id,
            "Name": newIncident.name,
            "Priority": newIncident.priority,
            "CreatedBy": newIncident.createdBy,
            "AlertIDList": newIncident.alertIdList
        };
        md.push(toPush);
        ctx["Netwitness.Incident"].push(toPush)
        results = {Type: entryTypes.note, Contents: newIncident, ContentsFormat: formats.json, HumanReadable: tableToMarkdown(command, md), ReadableContentsFormat: formats.markdown, EntryContext:  ctx};
    }


    // The command input arg holds the command sent from the user.
    var sessionId = login(url, username, password);
    var incidentManagementId = args.incidentManagementId || getIncidentManagementId(sessionId);
    var results = false;
    switch (command) {
        case 'fetch-incidents':
            results = fetchIncidents(sessionId, args, incidentManagementId);
            break;
        case 'test-module':
            results = 'ok';
            break;
        case 'nw-login':
            results = sessionId;
            break;
        case 'netwitness-im-list-incidents':
            var incidents = listIncidents(sessionId, args, incidentManagementId);
            results = buildRetValListIncidents(incidents);
            break;
        case 'netwitness-im-get-incident-details':
            var incident = getIncidentById(sessionId, args, incidentManagementId);
            results = buildRetValGetIncidentDetails(incident);
            break;
        case 'netwitness-im-get-components':
            var components = getComponents(sessionId, args);
            results = buildRetValGetComponents(components);
            break;
        case 'netwitness-im-get-events':
            var events = getEvents(sessionId, args);
            results = buildRetValGetEvents(events);
            break;
        case 'netwitness-im-get-event-details':
            event = getEventDetails(sessionId, args);
            results = buildRetValGetEventDetails(event);
            break;
        case 'netwitness-im-get-alerts':
            var alerts = filterAlerts(sessionId, args);
            results = buildRetValGetAlerts(alerts);
            break;
        case 'netwitness-im-get-alert-details':
            var alert = getAlertById(sessionId, args);
            results = buildRetValGetAlert(alert);
            break;
        case 'netwitness-im-get-alert-original':
            var alert = getOriginalAlertById(sessionId, args);
            results = buildRetValGetAlertOrig(alert);
            break;
        case 'netwitness-im-get-available-assignees':
            var availableAssignees = getAvailableAssignees(sessionId);
            results = buildRetValAvailableAssignees(availableAssignees);
            break;
        case 'netwitness-im-create-incident':
            var availableAssignees = getAvailableAssignees(sessionId);
            var newIncident = createIncident(sessionId, args, incidentManagementId, availableAssignees);
            results = buildRetValCreateIncident(newIncident);
            break;
        case 'netwitness-im-add-events-to-incident':
            var md = [];
            var availableAssignees = getAvailableAssignees(sessionId, args);
            var isSuccess = addEventsToIncident(sessionId, args, incidentManagementId, availableAssignees);
            md.push({ success: isSuccess })
            results = {Type: entryTypes.note, Contents: { success: isSuccess }, ContentsFormat: formats.json, HumanReadable: tableToMarkdown(command, md), ReadableContentsFormat: formats.markdown};
            break;
        case 'netwitness-im-update-incident':
            var availableAssignees = getAvailableAssignees(sessionId, args);
            var update_incident = updateIncident(sessionId, args, incidentManagementId, availableAssignees);
            if( update_incident.success != true) {
                results = {"ContentsFormat": formats["markdown"], "Type": entryTypes["error"], "Contents": "Didn't succed to update incident.\n" + tableToMarkdown("Data returned:", update_incident)};
            }
            else if (update_incident.success == true && update_incident.data < 1) {
                results = {"ContentsFormat": formats["markdown"], "Type": entryTypes["error"], "Contents": "Received an error from NetWitness Please ensure that the referred incidents exist in NetWitness.  Incidents count = " + update_incident.data};
            }
            else {
                results = {
                    "ContentsFormat": formats["text"],
                    "Type": entryTypes["note"],
                    "Contents": "Incident updated successfully."
                };
            }
            break;
        default:
            // You can use args[argName] or args.argName to get a specific arg. args are strings.
            // You can use params[paramName] or params.paramName to get a specific params.
            // Params are of the type given in the integration page creation.
    }

    logout(url, sessionId);
    return results;
  type: javascript
  commands:
  - name: nw-list-incidents
    deprecated: true
    arguments:
    - name: query
      description: 'If query provided all other parameters ignored. Query should contain
        page, limit, start, sort and filter, joined by &, For example: page=1&start=0&limit=100&sort=[{"property":"created","direction":"DESC"}]&filter=[{"property":"created","value":[851171984031,1482323984031]}]'
    - name: page
      description: The default is 1. Indicates the page number of incidents
    - name: start
      description: The default is 0. Indicates the start index of incident in page
    - name: limit
      description: The default is 100. Limits the number of incidents per page
    - name: sort
      description: 'By default sorts by "created" field in "DESC" order. Example:
        "[{\"property\":\"created\",\"direction\":\"DESC\"}]"'
    - name: filter
      description: 'By default filters by "created" from 1996 to this date. Example:
        "[{\"property\":\"id\", \"value\":\"INC-21\"}]"'
    - name: incidentManagementId
      description: '[optional number] This is the id of NetWitness INCIDENT_MANAGEMENT
        device/component id. It can be received by running nw-get-component command.
        If this argument is not filled/passed, the script will automatically get the
        first device of type INCIDENT_MANAGEMENT from the SA server.'
    - name: loadAlerts
      description: '[optinal boolean] By default alerts and events related to incident
        not loaded. If loadAlerts is true, then command will load all alerts and their
        events from SA. Please be noticed THIS IS HAS PERFORMANCE IMPACT! For each
        alert XHR request send to SA.'
    description: Fetches incidents by filter
  - name: nw-login
    arguments: []
    description: Logins to the system and returns valid sessionId
  - name: nw-get-components
    deprecated: true
    arguments:
    - name: query
      description: '[optional string] Query must contain page, start, limit'
    description: Returns all the components in the system
  - name: nw-get-events
    deprecated: true
    arguments:
    - name: timeRangeType
      required: true
      auto: PREDEFINED
      predefined:
      - LAST_5_MINUTES
      - LAST_10_MINUTES
      - LAST_15_MINUTES
      - LAST_30_MINUTES
      - LAST_HOUR
      - LAST_3_HOURS
      - LAST_6_HOURS
      - LAST_12_HOURS
      - LAST_24_HOURS
      - LAST_2_DAYS
      - LAST_5_DAYS
      - EARLY_MORNING
      - MORNING
      - AFTERNOON
      - EVENING
      - TODAY
      - YESTERDAY
      - THIS_WEEK
      - LAST_WEEK
      - ALL_DATA
      - CUSTOM
      description: Filter of time range in which events occured
    - name: deviceId
      required: true
      description: '[number] Id of the device where the events stored/occurred. In
        order to get list of available devices/components run command nw-get-components'
    - name: collectionName
      description: '[optional]'
    - name: predicateIds
      description: '[optional]'
    - name: startDate
      description: '[optional datetime] If timeRangeType defined as CUSTOM, set this
        argument'
    - name: endDate
      description: '[optional datetime] If timeRangeType defined as CUSTOM, set this
        argument'
    - name: lastCollectionTime
      description: '[optional datetime] Last collection time'
    - name: mid1
      description: 'The unique meta id for this field. If nw-get-events was called this will be your starting id for this distinct value'
    - name: mid2
      description: 'The unique meta id for this field. If nw-get-events was called this will be your ending id for this distinct value.'
    - name: investigationToken
      description: '[optional guid] Investigation id token'
    - name: page
      description: '[optional number] Default set to 1. The page number'
    - name: start
      description: '[optional number] Default set to 0. The starting index of event
        in page.'
    - name: limit
      description: '[optional number] Default set to 25. Limits the number of events
        per page'
    - name: sort
      description: 'By default sorts by "id" field in "ASC" order. Example: "[{\"property\":\"id\",\"direction\":\"ASC\"}]"'
    - name: filter
      description: '<string> Must provide key value pairs of fieldName and their value
        separated by comma. Example: "ip.src=1.1.1.1,meta.device.type=\"crowdstrike\""'
    description: Returns all the events in defined time range
  - name: nw-get-available-assignees
    deprecated: true
    arguments: []
    description: Returns the available users to be assigned to incidents
    outputs:
    - contextPath: Netwitness.Component.Id
      description: Netwitness User ID
    - contextPath: Netwitness.Component.Name
      description: Netwitness User Name
    - contextPath: Netwitness.Component.Login
      description: Netwitness User Lofin Name
    - contextPath: Netwitness.Component.EmailAddress
      description: Netwitness User Email Address
  - name: nw-create-incident
    deprecated: true
    arguments:
    - name: alertSummary
      required: true
      description: '[string] Short summary of the alert which will be attached to
        incident'
    - name: severity
      description: '[optional string] Default set to "50". '
    - name: name
      required: true
      description: '[string] The name of the incident.'
    - name: assigned
      description: '[optional string] Set assignee login name if assignee has changed.
        You can execute nw-get-available-assignees to get the list of users. Example:
        demisto123'
    - name: eventList
      required: true
      description: List of event ids separated by comma [,] must not include spaces
        in it. In order to get list of events you can use nw-get-events
    - name: deviceId
      required: true
      description: The id of the device/component (Concentrator, Log Decoder, Packet
        Decoder, etc.) from which the events are. You can view the list of devices
        by executing the command nw-get-components
    - name: priority
      required: true
      auto: PREDEFINED
      predefined:
      - LOW
      - MEDIUM
      - HIGH
      - CRITICAL
      description: Priority of the incident
    - name: summary
      description: Summary of the incident
    - name: incidentManagementId
      description: '[optional number] This is the id of NetWitness INCIDENT_MANAGEMENT
        device/component id. It can be received by running nw-get-component command.
        If this argument is not filled/passed, the script will automatically get the
        first device of type INCIDENT_MANAGEMENT from the SA server.'
    description: Creating new incident
    execution: true
  - name: nw-add-events-to-incident
    deprecated: true
    arguments:
    - name: incidentId
      required: true
      default: true
      description: '[string] Existing incident id. '
    - name: eventList
      required: true
      description: '[array of strings] List of event ids separated by comma [,] must
        not include spaces in it. In order to get list of events you can use nw-get-events.
        Example: "23,12,3"'
    - name: alertSummary
      required: true
      description: '[string] Short summary of the alert which will be attached to
        incident'
    - name: severity
      required: true
      description: '[number] Severity of the incident. Example: 50'
    - name: deviceId
      required: true
      description: '[number] The id of the device/component (Concentrator, Log Decoder,
        Packet Decoder, etc.) from which the events are. You can view the list of
        devices by executing the command nw-get-components'
    - name: incidentManagementId
      description: '[optional number] This is the id of NetWitness INCIDENT_MANAGEMENT
        device/component id. It can be received by running nw-get-component command.
        If this argument is not filled/passed, the script will automatically get the
        first device of type INCIDENT_MANAGEMENT from the SA server.'
    description: This command will add new events to existing incident
    execution: true
  - name: nw-update-incident
    deprecated: true
    arguments:
    - name: idList
      required: true
      description: 'List of incident ids which will be updated, separated by comma
        [,]. Must not contain spaces. Example: "INC-13,INC-15,INC-23"'
    - name: name
      description: '[optional string] Set name if incident name has been changed'
    - name: summary
      description: '[optional string] Updated incident summary'
    - name: assignee
      description: '[optional string] Set assignee login name if assignee has changed.
        You can execute nw-get-available-assignees to get the list of users. Example:
        demisto123'
    - name: comment
      description: '[optional string] Add a journal entry describing your changes'
    - name: status
      auto: PREDEFINED
      predefined:
      - NEW
      - ASSIGNED
      - IN_PROGRESS
      - REMEDIATION_REQUESTED
      - REMEDIATION_COMPLETED
      - CLOSED
      - CLOSED_FALSE_POSITIVE
      description: '[optional status] Set status if changed'
    - name: priority
      auto: PREDEFINED
      predefined:
      - LOW
      - MEDIUM
      - HIGH
      - CRITICAL
      description: '[optional priority] Set priority if incident priority has been
        changed'
    - name: categories
      description: List of categories.
    - name: incidentManagementId
      description: '[optional number] This is the id of NetWitness INCIDENT_MANAGEMENT
        device/component id. It can be received by running nw-get-component command.
        If this argument is not filled/passed, the script will automatically get the
        first device of type INCIDENT_MANAGEMENT from the SA server.'
    description: Updates incident
    execution: true
  - name: fetch-incidents
    description: "-"
    arguments: []
  - name: nw-get-alerts
    description: "-"
    deprecated: true
    arguments:
    - name: page
      description: The default is 1. Indicates the page number of incidents
    - name: start
      description: The default is 0. Indicates the start index of incident in page
    - name: limit
      description: The default is 100. Limits the number of incidents per page
    - name: sort
      description: 'By default sorts by "alert.timestamp" field in "DESC" order. Example:
        "[{\"property\":\"alert.timestamp\",\"direction\":\"DESC\"}]"'
    - name: filter
      description: 'By default filters by "alert.timestamp" from 1996 to this date.
        Example: "[{\"property\":\"incidentId\", \"value\":\"INC-21\"}]"'
  - name: nw-get-alert-details
    description: "-"
    deprecated: true
    arguments:
    - name: alertId
      description: "-"
      required: true
  - name: nw-get-event-details
    deprecated: true
    arguments:
    - name: deviceId
      required: true
      description: '[number] Id of the device where the events stored/occurred. In
        order to get list of available devices/components run command nw-get-components'
    - name: eventId
      required: true
      description: '[number] Id of the event'
    description: Returns two entries. One is event details json and the second is
      event/session content
  - name: nw-get-incident-details
    deprecated: true
    arguments:
    - name: incidentId
      required: true
      default: true
      description: '[number] ID of incident. Example: "INC-12"'
    description: Returns incident json by id
  - name: nw-get-alert-original
    deprecated: true
    arguments:
    - name: alertId
      required: true
      default: true
      description: Id of the alert
    description: Returns the original events which this alert contains
  - name: netwitness-im-list-incidents
    arguments:
    - name: query
      description: 'If query provided all other parameters ignored. Query should contain
        page, limit, start, sort and filter, joined by &, For example: page=1&start=0&limit=100&sort=[{"property":"created","direction":"DESC"}]&filter=[{"property":"created","value":[851171984031,1482323984031]}]'
    - name: page
      description: The default is 1. Indicates the page number of incidents
    - name: start
      description: The default is 0. Indicates the start index of incident in page
    - name: limit
      description: The default is 100. Limits the number of incidents per page
    - name: sort
      description: 'By default sorts by "created" field in "DESC" order. Example:
        "[{\"property\":\"created\",\"direction\":\"DESC\"}]"'
    - name: filter
      description: 'By default filters by "created" from 1996 to this date. Example:
        "[{\"property\":\"id\", \"value\":\"INC-21\"}]"'
    - name: incidentManagementId
      description: '[optional number] This is the id of NetWitness INCIDENT_MANAGEMENT
        device/component id. It can be received by running netwitness-im-get-component command.
        If this argument is not filled/passed, the script will automatically get the
        first device of type INCIDENT_MANAGEMENT from the SA server.'
    - name: loadAlerts
      description: '[optinal boolean] By default alerts and events related to incident
        not loaded. If loadAlerts is true, then command will load all alerts and their
        events from SA. Please be noticed THIS IS HAS PERFORMANCE IMPACT! For each
        alert XHR request send to SA.'
    description: Fetches incidents by filter
    outputs:
    - contextPath: Netwitness.Incident.Id
      description: Netwitness Incident ID
    - contextPath: Netwitness.Incident.Name
      description: Netwitness Incident Name
    - contextPath: Netwitness.Incident.Priority
      description: Netwitness Incident Priority
    - contextPath: Netwitness.Incident.CreatedBy
      description: User who created Netwitness Incident
    - contextPath: Netwitness.Incident.Summary
      description: Netwitness Incident Summary
    - contextPath: Netwitness.Incident.Assignee
      description: User Assigned To Incident
    - contextPath: Netwitness.Incident.Created
      description: Time of Incident Creation
    - contextPath: Netwitness.Incident.FirstAlertTime
      description: Time of Incident Creation
    - contextPath: Netwitness.Incident.LastUpdatedByUserName
      description: User who was last to update Incident
    - contextPath: Netwitness.Incident.RiskScore
      description: Netwitness Incident Risk Score
    - contextPath: Netwitness.Incident.AverageAlertRiskScore
      description: Netwitness Incident Average Risk Score
    - contextPath: Netwitness.Incident.Categories
      description: Netwitness Incident Category
    - contextPath: Netwitness.Incident.AlertCount
      description: Netwitness Incident Alerts Counts
  - name: netwitness-im-login
    arguments: []
    description: Logins to the system and returns valid sessionId
  - name: netwitness-im-get-components
    arguments:
    - name: query
      description: '[optional string] Query must contain page, start, limit'
    description: Returns all the components in the system
    outputs:
    - contextPath: Netwitness.Component.Id
      description: Netwitness Component ID
    - contextPath: Netwitness.Component.DisplayName
      description: Netwitness Component DisplayName
    - contextPath: Netwitness.Component.DeviceVersion
      description: Netwitness Component Device Version
    - contextPath: Netwitness.Component.DisplayType
      description: Netwitness Component Device Type
    - contextPath: Netwitness.Component.Host
      description: Netwitness Component Device Host
    - contextPath: Netwitness.Component.Port
      description: Netwitness Component Device Port
    - contextPath: Netwitness.Component.Validated
      description: Netwitness Component is passed validation
    - contextPath: Netwitness.Component.Licensed
      description: Netwitness Component license
    - contextPath: Netwitness.Component.Username
      description: Netwitness Component User Name
    - contextPath: Netwitness.Component.EnableSSL
      description: Netwitness Component Enable SSL
  - name: netwitness-im-get-events
    arguments:
    - name: timeRangeType
      required: true
      auto: PREDEFINED
      predefined:
      - LAST_5_MINUTES
      - LAST_10_MINUTES
      - LAST_15_MINUTES
      - LAST_30_MINUTES
      - LAST_HOUR
      - LAST_3_HOURS
      - LAST_6_HOURS
      - LAST_12_HOURS
      - LAST_24_HOURS
      - LAST_2_DAYS
      - LAST_5_DAYS
      - EARLY_MORNING
      - MORNING
      - AFTERNOON
      - EVENING
      - TODAY
      - YESTERDAY
      - THIS_WEEK
      - LAST_WEEK
      - ALL_DATA
      - CUSTOM
      description: Filter of time range in which events occured
    - name: deviceId
      required: true
      description: '[number] Id of the device where the events stored/occurred. In
        order to get list of available devices/components run command netwitness-im-get-components'
    - name: collectionName
      description: '[optional]'
    - name: predicateIds
      description: '[optional]'
    - name: startDate
      description: '[optional datetime] If timeRangeType defined as CUSTOM, set this
        argument'
    - name: endDate
      description: '[optional datetime] If timeRangeType defined as CUSTOM, set this
        argument'
    - name: lastCollectionTime
      description: '[optional datetime] Last collection time'
    - name: mid1
      description: 'The unique meta id for this field. If nw-get-events was called this will be your starting id for this distinct value'
    - name: mid2
      description: 'The unique meta id for this field. If nw-get-events was called this will be your ending id for this distinct value.'
    - name: investigationToken
      description: '[optional guid] Investigation id token'
    - name: page
      description: '[optional number] Default set to 1. The page number'
    - name: start
      description: '[optional number] Default set to 0. The starting index of event
        in page.'
    - name: limit
      description: '[optional number] Default set to 25. Limits the number of events
        per page'
    - name: sort
      description: 'By default sorts by "id" field in "ASC" order. Example: "[{\"property\":\"id\",\"direction\":\"ASC\"}]"'
    - name: filter
      description: '<string> Must provide key value pairs of fieldName and their value
        separated by comma. Example: "ip.src=1.1.1.1,meta.device.type=\"crowdstrike\""'
    description: Returns all the events in defined time range
  - name: netwitness-im-get-available-assignees
    arguments: []
    description: Returns the available users to be assigned to incidents
    outputs:
    - contextPath: Netwitness.Account.Id
      description: Netwitness Account ID
    - contextPath: Netwitness.Account.Name
      description: Netwitness Account Name
    - contextPath: Netwitness.Account.Login
      description: Netwitness Account Login Name
    - contextPath: Netwitness.Account.EmailAddress
      description: Netwitness Account Email Address
  - name: netwitness-im-create-incident
    arguments:
    - name: alertSummary
      required: true
      description: '[string] Short summary of the alert which will be attached to
        incident'
    - name: severity
      description: '[optional string] Default set to "50". '
    - name: name
      required: true
      description: '[string] The name of the incident.'
    - name: assigned
      description: '[optional string] Set assignee login name if assignee has changed.
        You can execute netwitness-im-get-available-assignees to get the list of users. Example:
        demisto123'
    - name: eventList
      required: true
      description: List of event ids separated by comma [,] must not include spaces
        in it. In order to get list of events you can use netwitness-im-get-events
    - name: deviceId
      required: true
      description: The id of the device/component (Concentrator, Log Decoder, Packet
        Decoder, etc.) from which the events are. You can view the list of devices
        by executing the command netwitness-im-get-components
    - name: priority
      required: true
      auto: PREDEFINED
      predefined:
      - LOW
      - MEDIUM
      - HIGH
      - CRITICAL
      description: Priority of the incident
    - name: summary
      description: Summary of the incident
    - name: incidentManagementId
      description: '[optional number] This is the id of NetWitness INCIDENT_MANAGEMENT
        device/component id. It can be received by running netwitness-im-get-component command.
        If this argument is not filled/passed, the script will automatically get the
        first device of type INCIDENT_MANAGEMENT from the SA server.'
    description: Creating new incident
    outputs:
    - contextPath: Netwitness.Incident.Id
      description: Netwitness Incident ID
    - contextPath: Netwitness.Incident.Name
      description: Netwitness Incident Name
    - contextPath: Netwitness.Incident.Priority
      description: Netwitness Incident Priority
    - contextPath: Netwitness.Incident.CreatedBy
      description: User who created Netwitness.Incident
    - contextPath: Netwitness.Incident.AlertIDList
      description: Alerts which rised by incident
    execution: true
  - name: netwitness-im-add-events-to-incident
    arguments:
    - name: incidentId
      required: true
      default: true
      description: '[string] Existing incident id. '
    - name: eventList
      required: true
      description: '[array of strings] List of event ids separated by comma [,] must
        not include spaces in it. In order to get list of events you can use netwitness-im-get-events.
        Example: "23,12,3"'
    - name: alertSummary
      required: true
      description: '[string] Short summary of the alert which will be attached to
        incident'
    - name: severity
      required: true
      description: '[number] Severity of the incident. Example: 50'
    - name: deviceId
      required: true
      description: '[number] The id of the device/component (Concentrator, Log Decoder,
        Packet Decoder, etc.) from which the events are. You can view the list of
        devices by executing the command netwitness-im-get-components'
    - name: incidentManagementId
      description: '[optional number] This is the id of NetWitness INCIDENT_MANAGEMENT
        device/component id. It can be received by running netwitness-im-get-component command.
        If this argument is not filled/passed, the script will automatically get the
        first device of type INCIDENT_MANAGEMENT from the SA server.'
    description: This command will add new events to existing incident
    execution: true
  - name: netwitness-im-update-incident
    arguments:
    - name: idList
      required: true
      description: 'List of incident ids which will be updated, separated by comma
        [,]. Must not contain spaces. Example: "INC-13,INC-15,INC-23"'
    - name: name
      description: '[optional string] Set name if incident name has been changed'
    - name: summary
      description: '[optional string] Updated incident summary'
    - name: assignee
      description: '[optional string] Set assignee login name if assignee has changed.
        You can execute netwitness-im-get-available-assignees to get the list of users. Example:
        demisto123'
    - name: comment
      description: '[optional string] Add a journal entry describing your changes'
    - name: status
      auto: PREDEFINED
      predefined:
      - NEW
      - ASSIGNED
      - IN_PROGRESS
      - REMEDIATION_REQUESTED
      - REMEDIATION_COMPLETED
      - CLOSED
      - CLOSED_FALSE_POSITIVE
      description: '[optional status] Set status if changed'
    - name: priority
      auto: PREDEFINED
      predefined:
      - LOW
      - MEDIUM
      - HIGH
      - CRITICAL
      description: '[optional priority] Set priority if incident priority has been
        changed'
    - name: categories
      description: List of categories.
    - name: incidentManagementId
      description: '[optional number] This is the id of NetWitness INCIDENT_MANAGEMENT
        device/component id. It can be received by running netwitness-im-get-component command.
        If this argument is not filled/passed, the script will automatically get the
        first device of type INCIDENT_MANAGEMENT from the SA server.'
    description: Updates incident
    execution: true
<<<<<<< HEAD
  - name: fetch-incidents
    description: "-"
    arguments: []
=======
>>>>>>> 40555704
  - name: netwitness-im-get-alerts
    description: "-"
    arguments:
    - name: page
      description: The default is 1. Indicates the page number of incidents
    - name: start
      description: The default is 0. Indicates the start index of incident in page
    - name: limit
      description: The default is 100. Limits the number of incidents per page
    - name: sort
      description: 'By default sorts by "alert.timestamp" field in "DESC" order. Example:
        "[{\"property\":\"alert.timestamp\",\"direction\":\"DESC\"}]"'
    - name: filter
      description: 'By default filters by "alert.timestamp" from 1996 to this date.
        Example: "[{\"property\":\"incidentId\", \"value\":\"INC-21\"}]"'
  - name: netwitness-im-get-alert-details
    description: "-"
    arguments:
    - name: alertId
      description: "-"
      required: true
    outputs:
    - contextPath: Netwitness.Alert.Id
      description: Netwitness Alert ID
    - contextPath: Netwitness.Alert.Name
      description: Netwitness Alert Name
    - contextPath: Netwitness.Alert.IncidentId
      description: Id of Incident which caused to Alert
    - contextPath: Netwitness.Alert.Timestamp
      description: Time of Alert
    - contextPath: Netwitness.Alert.HostSummary
      description: Netwitness Alert Summary
    - contextPath: Netwitness.Alert.SignatureId
      description: Singnature Id of Alert
    - contextPath: Netwitness.Alert.Source
      description: Score of Alert
    - contextPath: Netwitness.Alert.Type
      description: Type of Alert
    - contextPath: Netwitness.Alert.RiskScore
      description: Risk score of Alert
    - contextPath: Netwitness.Alert.SourceCountry
      description: Netwitness Alert Source Country
    - contextPath: Netwitness.Alert.DestinationCountry
      description: Netwitness Alert Destination Country
    - contextPath: Netwitness.Alert.NumEvents
      description: Netwitness Alert Evevts Number
    - contextPath: Netwitness.Alert.SourceIp
      description: Netwitness Alert Source Ip
    - contextPath: Netwitness.Alert.DestonationIp
      description: Netwitness Alert Destonation Ip
    - contextPath: Netwitness.Alert.DestonationPort
      description: Netwitness Alert Destonation Port
  - name: netwitness-im-get-event-details
    arguments:
    - name: deviceId
      required: true
      description: '[number] Id of the device where the events stored/occurred. In
        order to get list of available devices/components run command netwitness-im-get-components'
    - name: eventId
      required: true
      description: '[number] Id of the event'
    description: Returns two entries. One is event details json and the second is
    outputs:
    - contextPath: Netwitness.Event.EventId
      description: Netwitness Event ID
    - contextPath: Netwitness.Event.DeviceId
      description: Netwitness Event Device Id
    - contextPath: Netwitness.Event.ReconstructedContentType
      description: Netwitness Event Reconstructed Content
    - contextPath: Netwitness.Event.PacketsTotal
      description: Total Packets Netwitness Event
    - contextPath: Netwitness.Event.PacketsProcessed
      description: Packets Processed in Current Event
  - name: netwitness-im-get-incident-details
    arguments:
    - name: incidentId
      required: true
      default: true
      description: '[number] ID of incident. Example: "INC-12"'
    description: Returns incident json by id
    outputs:
    - contextPath: Netwitness.Incident.Id
      description: Netwitness Incident ID
    - contextPath: Netwitness.Incident.Name
      description: Netwitness Incident Name
    - contextPath: Netwitness.Incident.Priority
      description: Netwitness Incident Priority
    - contextPath: Netwitness.Incident.CreatedBy
      description: User who created Netwitness Incident
    - contextPath: Netwitness.Incident.Summary
      description: Netwitness Incident Summary
    - contextPath: Netwitness.Incident.Assignee
      description: User Assigned To Incident
    - contextPath: Netwitness.Incident.Created
      description: Time of Incident Creation
    - contextPath: Netwitness.Incident.FirstAlertTime
      description: Time of Incident Creation
    - contextPath: Netwitness.Incident.LastUpdatedByUserName
      description: User who was last to update Incident
    - contextPath: Netwitness.Incident.RiskScore
      description: Netwitness Incident Risk Score
    - contextPath: Netwitness.Incident.AverageAlertRiskScore
      description: Netwitness Incident Average Risk Score
    - contextPath: Netwitness.Incident.Categories
      description: Netwitness Incident Category
    - contextPath: Netwitness.Incident.AlertCount
      description: Netwitness Incident Alerts Counts
  - name: netwitness-im-get-alert-original
    arguments:
    - name: alertId
      required: true
      default: true
      description: Id of the alert
    description: Returns the original events which this alert contains
  isfetch: true
releaseNotes: "-"<|MERGE_RESOLUTION|>--- conflicted
+++ resolved
@@ -1954,12 +1954,6 @@
         first device of type INCIDENT_MANAGEMENT from the SA server.'
     description: Updates incident
     execution: true
-<<<<<<< HEAD
-  - name: fetch-incidents
-    description: "-"
-    arguments: []
-=======
->>>>>>> 40555704
   - name: netwitness-im-get-alerts
     description: "-"
     arguments:
@@ -2075,4 +2069,3 @@
       description: Id of the alert
     description: Returns the original events which this alert contains
   isfetch: true
-releaseNotes: "-"