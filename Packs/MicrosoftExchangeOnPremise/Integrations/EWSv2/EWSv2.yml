category: Email
sectionorder:
- Connect
- Collect
commonfields:
  id: EWS v2
  version: -1
configuration:
- display: Email address
  name: credentials
  required: true
  type: 9
  section: Connect
- display: Email address from which to fetch incidents
  name: defaultTargetMailbox
  required: true
  type: 0
  additionalinfo: Mailbox to run commands on and to fetch incidents from.
  section: Collect
- defaultvalue: Inbox
  display: Name of the folder from which to fetch incidents (supports Exchange Folder ID and sub-folders e.g. Inbox/Phishing)
  name: folder
  required: true
  type: 0
  section: Collect
- defaultvalue: 'false'
  display: Public Folder
  name: isPublicFolder
  type: 8
  section: Connect
  advanced: true
  required: false
- defaultvalue: 'false'
  display: Has impersonation rights
  name: impersonation
  type: 8
  section: Connect
  advanced: true
  required: false
- defaultvalue: 'false'
  display: Use system proxy settings
  name: proxy
  type: 8
  section: Connect
  advanced: true
  required: false
- display: Fetch incidents
  name: isFetch
  type: 8
  section: Collect
  required: false
- defaultvalue: 10 minutes
  display: First fetch timestamp (<number> <time unit>, e.g., 12 hours, 7 days)
  name: fetch_time
  type: 0
  section: Collect
  required: false
- display: Mark fetched emails as read
  name: markAsRead
  type: 8
  section: Collect
  advanced: true
  required: false
- display: Incident type
  name: incidentType
  type: 13
  section: Connect
  required: false
- display: |-
    ┉┉┉┉┉┉┉┉┉┉┉┉┉┉┉┉┉┉┉┉┉┉
    ‎                                           Manual Mode
    Exchange Server Hostname or IP address
  name: ewsServer
  type: 0
  section: Connect
  advanced: true
  required: false
- display: DOMAIN\USERNAME (e.g. DEMISTO.INT\admin)
  name: domainAndUserman
  type: 0
  section: Connect
  advanced: true
  required: false
- display: 'Exchange Server Version (On-Premise only. Supported versions: 2007, 2010, 2010_SP2, 2013, and 2016)'
  name: defaultServerVersion
  type: 0
  section: Connect
  advanced: true
  required: false
- display: Trust any certificate (not secure)
  name: insecure
  type: 8
  section: Connect
  advanced: true
  required: false
- display: |-
    ┉┉┉┉┉┉┉┉┉┉┉┉┉┉┉┉┉┉┉┉┉┉
    ‎                                         Advanced Mode
    Override Authentication Type (NTLM, Basic, or Digest).
  name: authType
  type: 0
  section: Connect
  advanced: true
  required: false
- defaultvalue: '120'
  display: Timeout (in seconds) for HTTP requests to Exchange Server
  name: requestTimeout
  type: 0
  section: Connect
  advanced: true
  required: false
- defaultvalue: '50'
  display: Max incidents per fetch
  name: maxFetch
  type: 0
  section: Collect
  required: false
- defaultvalue: 'true'
  display: Run as a separate process (protects against memory depletion)
  name: separate_process
  type: 8
  section: Connect
  advanced: true
  required: false
description: Exchange Web Services and Office 365 (mail).
display: EWS v2
name: EWS v2
script:
  commands:
  - arguments:
    - description: The ID of the email message for which to get the attachments.
      name: item-id
      required: true
    - description: The mailbox in which this attachment was found. If empty, the default mailbox is used. Otherwise the user might require impersonation rights to this mailbox.
      name: target-mailbox
    - description: The attachments ids to get. If none - all attachments will be retrieve from the message. Support multiple attachments with comma-separated value or array.
      isArray: true
      name: attachment-ids
    description: Retrieves the actual attachments from an item (email message). To get all attachments for a message, only specify the item-id argument.
    name: ews-get-attachment
    outputs:
    - contextPath: EWS.Items.FileAttachments.attachmentId
      description: The attachment ID. Used for file attachments only.
      type: string
    - contextPath: EWS.Items.FileAttachments.attachmentName
      description: The attachment name. Used for file attachments only.
      type: string
    - contextPath: EWS.Items.FileAttachments.attachmentSHA256
      description: The SHA256 hash of the attached file.
      type: string
    - contextPath: EWS.Items.FileAttachments.attachmentLastModifiedTime
      description: The attachment last modified time. Used for file attachments only.
      type: date
    - contextPath: EWS.Items.ItemAttachments.datetimeCreated
      description: The created time of the attached email.
      type: date
    - contextPath: EWS.Items.ItemAttachments.datetimeReceived
      description: The received time of the attached email.
      type: date
    - contextPath: EWS.Items.ItemAttachments.datetimeSent
      description: The sent time of the attached email.
      type: date
    - contextPath: EWS.Items.ItemAttachments.receivedBy
      description: The received by address of the attached email.
      type: string
    - contextPath: EWS.Items.ItemAttachments.subject
      description: The subject of the attached email.
      type: string
    - contextPath: EWS.Items.ItemAttachments.textBody
      description: The body of the attached email (as text).
      type: string
    - contextPath: EWS.Items.ItemAttachments.headers
      description: The headers of the attached email.
      type: Unknown
    - contextPath: EWS.Items.ItemAttachments.hasAttachments
      description: Whether the attached email has attachments.
      type: boolean
    - contextPath: EWS.Items.ItemAttachments.itemId
      description: The attached email item ID.
      type: string
    - contextPath: EWS.Items.ItemAttachments.toRecipients
      description: A list of recipient email addresses for the attached email.
      type: Unknown
    - contextPath: EWS.Items.ItemAttachments.body
      description: The body of the attached email (as HTML).
      type: string
    - contextPath: EWS.Items.ItemAttachments.attachmentSHA256
      description: The SHA256 hash of the attached email (as EML file).
      type: string
    - contextPath: EWS.Items.ItemAttachments.FileAttachments.attachmentSHA256
      description: SHA256 hash of the attached files inside of the attached email.
      type: string
    - contextPath: EWS.Items.ItemAttachments.ItemAttachments.attachmentSHA256
      description: SHA256 hash of the attached emails inside of the attached email.
      type: string
    - contextPath: EWS.Items.ItemAttachments.isRead
      description: The read status of the attachment.
      type: String
  - arguments:
    - description: The ID of the email message for which to delete attachments.
      name: item-id
      required: true
    - description: The mailbox in which this attachment was found. If empty, the default mailbox is used. Otherwise the user might require impersonation rights to this mailbox.
      name: target-mailbox
    - description: A CSV list (or array) of attachment IDs to delete. If empty, all attachments will be deleted from the message.
      isArray: true
      name: attachment-ids
    description: Deletes the attachments of an item (email message).
    name: ews-delete-attachment
    outputs:
    - contextPath: EWS.Items.FileAttachments.attachmentId
      description: The ID of the deleted attachment, in case of file attachment.
      type: string
    - contextPath: EWS.Items.ItemAttachments.attachmentId
      description: The ID of the deleted attachment, in case of other attachment (for example, "email").
      type: string
    - contextPath: EWS.Items.FileAttachments.action
      description: 'The deletion action in case of file attachment. This is a constant value: ''deleted''.'
      type: string
    - contextPath: EWS.Items.ItemAttachments.action
      description: 'The deletion action in case of other attachment (for example, "email"). This is a constant value: ''deleted''.'
      type: string
  - description: Returns a list of searchable mailboxes. This command requires eDiscovery permissions to the Exchange Server. For more information, see the EWSv2 integration documentation.
    name: ews-get-searchable-mailboxes
    outputs:
    - contextPath: EWS.Mailboxes.mailbox
      description: Addresses of the searchable mailboxes.
      type: string
    - contextPath: EWS.Mailboxes.mailboxId
      description: IDs of the searchable mailboxes.
      type: string
    - contextPath: EWS.Mailboxes.displayName
      description: The email display name.
      type: string
    - contextPath: EWS.Mailboxes.isExternal
      description: Whether the mailbox is external.
      type: boolean
    - contextPath: EWS.Mailboxes.externalEmailAddress
      description: The external email address.
      type: string
  - arguments:
    - description: The filter query to search.
      name: filter
      required: true
    - description: The mailbox IDs to search. If empty, all mailboxes are searched.
      isArray: true
      name: mailbox-search-scope
    - defaultValue: '250'
      description: Maximum number of results to return.
      name: limit
    - description: CSV list or array of email addresses.
      isArray: true
      name: email_addresses
    description: Searches over multiple mailboxes or all Exchange mailboxes. Use either the mailbox-search-scope command or the email-addresses command to search specific mailboxes. This command requires eDiscovery permissions to the Exchange Server. For more information, see the EWS v2 integration documentation.
    name: ews-search-mailboxes
    outputs:
    - contextPath: EWS.Items.itemId
      description: The item ID.
      type: string
    - contextPath: EWS.Items.mailbox
      description: The mailbox address where the item was found.
      type: string
    - contextPath: EWS.Items.subject
      description: The subject of the email.
      type: string
    - contextPath: EWS.Items.toRecipients
      description: List of recipient email addresses.
      type: Unknown
    - contextPath: EWS.Items.sender
      description: Sender email address.
      type: string
    - contextPath: EWS.Items.hasAttachments
      description: Whether the email has attachments?
      type: boolean
    - contextPath: EWS.Items.datetimeSent
      description: Sent time of the email.
      type: date
    - contextPath: EWS.Items.datetimeReceived
      description: Received time of the email.
      type: date
  - arguments:
    - description: The ID of the item to move.
      name: item-id
      required: true
    - description: The path to the folder to which to move the item. Complex paths are supported, for example, "Inbox\Phishing".
      name: target-folder-path
      required: true
    - description: The mailbox on which to run the command.
      name: target-mailbox
    - auto: PREDEFINED
      description: Whether the target folder is a public folder.
      name: is-public
      predefined:
      - 'True'
      - 'False'
    description: Move an item to different folder in the mailbox.
    name: ews-move-item
    outputs:
    - contextPath: EWS.Items.newItemID
      description: The item ID after move.
      type: string
    - contextPath: EWS.Items.messageID
      description: The item message ID.
      type: string
    - contextPath: EWS.Items.itemId
      description: The original item ID.
      type: string
    - contextPath: EWS.Items.action
      description: The action taken. The value will be "moved".
      type: string
  - arguments:
    - description: The item IDs to delete.
      name: item-ids
      required: true
    - defaultValue: soft
      description: Deletion type. Can be "trash", "soft", or "hard".
      name: delete-type
      required: true
    - description: The mailbox on which to run the command.
      name: target-mailbox
    description: Delete items from mailbox.
    name: ews-delete-items
    outputs:
    - contextPath: EWS.Items.itemId
      description: The deleted item ID.
      type: string
    - contextPath: EWS.Items.messageId
      description: The deleted message ID.
      type: string
    - contextPath: EWS.Items.action
      description: The deletion action. Can be 'trash-deleted', 'soft-deleted', or 'hard-deleted'.
      type: string
  - arguments:
    - description: 'The search query string. For more information about the query syntax, see the Microsoft documentation: https://msdn.microsoft.com/en-us/library/ee693615.aspx'
      name: query
    - description: The folder path in which to search. If empty, searches all the folders in the mailbox.
      name: folder-path
    - defaultValue: '100'
      description: Maximum number of results to return.
      name: limit
    - description: The mailbox on which to apply the search.
      name: target-mailbox
    - auto: PREDEFINED
      description: Whether the folder is a Public Folder?
      name: is-public
      predefined:
      - 'True'
      - 'False'
    - description: The message ID of the email. This will be ignored if a query argument is provided.
      name: message-id
    - defaultValue: all
      description: A CSV list of fields to retrieve.
      isArray: true
      name: selected-fields
      predefined:
      - ''
    description: Searches for items in the specified mailbox. Specific permissions are needed for this operation to search in a target mailbox other than the default.
    name: ews-search-mailbox
    outputs:
    - contextPath: EWS.Items.itemId
      description: The email item ID.
      type: string
    - contextPath: EWS.Items.hasAttachments
      description: Whether the email has attachments.
      type: boolean
    - contextPath: EWS.Items.datetimeReceived
      description: Received time of the email.
      type: date
    - contextPath: EWS.Items.datetimeSent
      description: Sent time of the email.
      type: date
    - contextPath: EWS.Items.headers
      description: Email headers (list).
      type: Unknown
    - contextPath: EWS.Items.sender
      description: Sender email address of the email.
      type: string
    - contextPath: EWS.Items.subject
      description: Subject of the email.
      type: string
    - contextPath: EWS.Items.textBody
      description: Body of the email (as text).
      type: string
    - contextPath: EWS.Items.size
      description: Email size.
      type: number
    - contextPath: EWS.Items.toRecipients
      description: List of email recipients addresses.
      type: Unknown
    - contextPath: EWS.Items.receivedBy
      description: Email received by address.
      type: Unknown
    - contextPath: EWS.Items.messageId
      description: Email message ID.
      type: string
    - contextPath: EWS.Items.body
      description: Body of the email (as HTML).
      type: string
    - contextPath: EWS.Items.FileAttachments.attachmentId
      description: Attachment ID of the file attachment.
      type: unknown
    - contextPath: EWS.Items.ItemAttachments.attachmentId
      description: Attachment ID of the item attachment.
      type: unknown
    - contextPath: EWS.Items.FileAttachments.attachmentName
      description: Attachment name of the file attachment.
      type: unknown
    - contextPath: EWS.Items.ItemAttachments.attachmentName
      description: Attachment name of the item attachment.
      type: unknown
    - contextPath: EWS.Items.isRead
      description: The read status of the email.
      type: String
  - arguments:
    - description: The mailbox for which to retrieve the contacts.
      name: target-mailbox
    - defaultValue: '100'
      description: Maximum number of results to return.
      name: limit
    description: Retrieves contacts for a specified mailbox.
    name: ews-get-contacts
    outputs:
    - contextPath: Account.Email.EwsContacts.displayName
      description: The contact name.
      type: Unknown
    - contextPath: Account.Email.EwsContacts.lastModifiedTime
      description: The time that the contact was last modified.
      type: Unknown
    - contextPath: Account.Email.EwsContacts.emailAddresses
      description: Phone numbers of the contact.
      type: Unknown
    - contextPath: Account.Email.EwsContacts.physicalAddresses
      description: Physical addresses of the contact.
      type: Unknown
    - contextPath: Account.Email.EwsContacts.phoneNumbers.phoneNumber
      description: Email addresses of the contact.
      type: Unknown
  - arguments:
    - description: The mailbox for which to get the out-of-office status.
      name: target-mailbox
      required: true
    description: Retrieves the out-of-office status for a specified mailbox.
    name: ews-get-out-of-office
    outputs:
    - contextPath: Account.Email.OutOfOffice.state
      description: 'Out-of-office state. Result can be: Enabled, Scheduled, Disabled.'
      type: Unknown
    - contextPath: Account.Email.OutOfOffice.externalAudience
      description: Out-of-office external audience. Can be "None", "Known", or "All".
      type: Unknown
    - contextPath: Account.Email.OutOfOffice.start
      description: Out-of-office start date.
      type: Unknown
    - contextPath: Account.Email.OutOfOffice.end
      description: Out-of-office end date.
      type: Unknown
    - contextPath: Account.Email.OutOfOffice.internalReply
      description: Out-of-office internal reply.
      type: Unknown
    - contextPath: Account.Email.OutOfOffice.externalReply
      description: Out-of-office external reply.
      type: Unknown
    - contextPath: Account.Email.OutOfOffice.mailbox
      description: Out-of-office mailbox.
      type: Unknown
  - arguments:
    - description: A CSV list of message IDs. Run the py-ews-delete-items command to retrieve the message IDs.
      name: message-ids
      required: true
    - defaultValue: Inbox
      description: The folder path to recover the messages to.
      name: target-folder-path
      required: true
    - description: The mailbox in which the messages found. If empty, will use the default mailbox. If you specify a different mailbox, you might need impersonation rights to the mailbox.
      name: target-mailbox
    - auto: PREDEFINED
      description: Whether the target folder is a Public Folder.
      name: is-public
      predefined:
      - 'True'
      - 'False'
    description: Recovers messages that were soft-deleted.
    name: ews-recover-messages
    outputs:
    - contextPath: EWS.Items.itemId
      description: The item ID of the recovered item.
      type: Unknown
    - contextPath: EWS.Items.messageId
      description: The message ID of the recovered item.
      type: Unknown
    - contextPath: EWS.Items.action
      description: The action taken on the item. The value will be 'recovered'.
      type: Unknown
  - arguments:
    - description: The name of the new folder.
      name: new-folder-name
      required: true
    - defaultValue: Inbox
      description: Path to locate the new folder. Exchange folder ID is also supported.
      name: folder-path
      required: true
    - description: The mailbox in which to create the folder.
      name: target-mailbox
    description: Creates a new folder in a specified mailbox.
    name: ews-create-folder
  - arguments:
    - description: The item ID to mark as junk.
      name: item-id
      required: true
    - auto: PREDEFINED
      defaultValue: 'yes'
      description: Whether to move the item from the original folder to the junk folder.
      name: move-items
      predefined:
      - 'yes'
      - 'no'
    - description: If empty, will use the default mailbox. If you specify a different mailbox, you might need impersonation rights to the mailbox.
      name: target-mailbox
    description: 'Marks an item as junk. This is commonly used to block an email address. For more information, see the Microsoft documentation: https://msdn.microsoft.com/en-us/library/office/dn481311(v=exchg.150).aspx.'
    name: ews-mark-item-as-junk
  - arguments:
    - description: The mailbox on which to apply the command.
      name: target-mailbox
    - auto: PREDEFINED
      description: Whether to find Public Folders.
      name: is-public
      predefined:
      - 'True'
      - 'False'
    description: Retrieves information for folders for a specified mailbox. Only folders with read permissions will be returned. Your visual folders on the mailbox, such as "Inbox", are under the folder "Top of Information Store".
    name: ews-find-folders
    outputs:
    - contextPath: EWS.Folders.name
      description: Folder name.
      type: string
    - contextPath: EWS.Folders.id
      description: Folder ID.
      type: string
    - contextPath: EWS.Folders.totalCount
      description: Number of items in folder.
      type: Unknown
    - contextPath: EWS.Folders.unreadCount
      description: Number of unread items in folder.
      type: number
    - contextPath: EWS.Folders.changeKey
      description: Folder change key.
      type: number
    - contextPath: EWS.Folders.childrenFolderCount
      description: Number of sub-folders.
      type: number
  - arguments:
    - description: The folder path from which to get the items.
      name: folder-path
      required: true
    - defaultValue: '100'
      description: Maximum number of items to return.
      name: limit
    - description: The mailbox to on which to apply the command.
      name: target-mailbox
    - auto: PREDEFINED
      description: Whether the folder is a Public Folder. Default is 'False'.
      name: is-public
      predefined:
      - 'True'
      - 'False'
    - auto: PREDEFINED
      defaultValue: 'no'
      description: If the email item contains another email as an attachment (EML or MSG file), whether to retrieve the EML/MSG file attachment. Can be "yes" or "no". Default is "no".
      name: get-internal-item
      predefined:
      - 'yes'
      - 'no'
    description: Retrieves items from a specified folder in a mailbox. The items are order by the item created time, most recent is first.
    name: ews-get-items-from-folder
    outputs:
    - contextPath: EWS.Items.itemId
      description: The item ID of the email.
      type: string
    - contextPath: EWS.Items.hasAttachments
      description: Whether the email has attachments.
      type: boolean
    - contextPath: EWS.Items.datetimeReceived
      description: Received time of the email.
      type: date
    - contextPath: EWS.Items.datetimeSent
      description: Sent time of the email.
      type: date
    - contextPath: EWS.Items.headers
      description: Email headers (list).
      type: Unknown
    - contextPath: EWS.Items.sender
      description: Sender mail address of the email.
      type: string
    - contextPath: EWS.Items.subject
      description: Subject of the email.
      type: string
    - contextPath: EWS.Items.textBody
      description: Body of the email (as text).
      type: string
    - contextPath: EWS.Items.size
      description: Email size.
      type: number
    - contextPath: EWS.Items.toRecipients
      description: Email recipients addresses (list).
      type: Unknown
    - contextPath: EWS.Items.receivedBy
      description: Received by address of the email.
      type: Unknown
    - contextPath: EWS.Items.messageId
      description: Email message ID.
      type: string
    - contextPath: EWS.Items.body
      description: Body of the email (as HTML).
      type: string
    - contextPath: EWS.Items.FileAttachments.attachmentId
      description: Attachment ID of file attachment.
      type: unknown
    - contextPath: EWS.Items.ItemAttachments.attachmentId
      description: Attachment ID of the item attachment.
      type: unknown
    - contextPath: EWS.Items.FileAttachments.attachmentName
      description: Attachment name of the file attachment.
      type: unknown
    - contextPath: EWS.Items.ItemAttachments.attachmentName
      description: Attachment name of the item attachment.
      type: unknown
    - contextPath: EWS.Items.isRead
      description: The read status of the email.
      type: String
    - contextPath: EWS.Items.categories
      description: The categories of the email.
      type: unknown
  - arguments:
    - description: A CSV list if item IDs.
      isArray: true
      name: item-ids
      required: true
    - description: The mailbox on which to run the command on.
      name: target-mailbox
    description: Retrieves items by item ID.
    name: ews-get-items
    outputs:
    - contextPath: EWS.Items.itemId
      description: The email item ID.
      type: string
    - contextPath: EWS.Items.hasAttachments
      description: Whether the email has attachments.
      type: boolean
    - contextPath: EWS.Items.datetimeReceived
      description: Received time of the email.
      type: date
    - contextPath: EWS.Items.datetimeSent
      description: Sent time of the email.
      type: date
    - contextPath: EWS.Items.headers
      description: Email headers (list).
      type: Unknown
    - contextPath: EWS.Items.sender
      description: Sender mail address of the email.
      type: string
    - contextPath: EWS.Items.subject
      description: Subject of the email.
      type: string
    - contextPath: EWS.Items.textBody
      description: Body of the email (as text).
      type: string
    - contextPath: EWS.Items.size
      description: Email size.
      type: number
    - contextPath: EWS.Items.toRecipients
      description: Email recipients addresses (list).
      type: Unknown
    - contextPath: EWS.Items.receivedBy
      description: Received by address of the email.
      type: Unknown
    - contextPath: EWS.Items.messageId
      description: Email message ID.
      type: string
    - contextPath: EWS.Items.body
      description: Body of the email (as HTML).
      type: string
    - contextPath: EWS.Items.FileAttachments.attachmentId
      description: Attachment ID of the file attachment.
      type: unknown
    - contextPath: EWS.Items.ItemAttachments.attachmentId
      description: Attachment ID of the item attachment.
      type: unknown
    - contextPath: EWS.Items.FileAttachments.attachmentName
      description: Attachment name of the file attachment.
      type: unknown
    - contextPath: EWS.Items.ItemAttachments.attachmentName
      description: Attachment name of the item attachment.
      type: unknown
    - contextPath: EWS.Items.isRead
      description: The read status of the email.
      type: String
    - contextPath: Email.CC
      description: Email addresses CC'ed to the email.
      type: String
    - contextPath: Email.BCC
      description: Email addresses BCC'ed to the email.
      type: String
    - contextPath: Email.To
      description: The recipient of the email.
      type: String
    - contextPath: Email.From
      description: The sender of the email.
      type: String
    - contextPath: Email.Subject
      description: The subject of the email.
      type: String
    - contextPath: Email.Text
      description: The plain-text version of the email.
      type: String
    - contextPath: Email.HTML
      description: The HTML version of the email.
      type: String
    - contextPath: Email.HeadersMap
      description: The headers of the email.
      type: String
    - contextPath: EWS.Items.categories
      description: The categories of the email.
      type: unknown
  - arguments:
    - description: The item ID to move.
      name: item-id
      required: true
    - description: The folder in the destination mailbox to which to move the item. You can specify a complex path, for example, "Inbox\Phishing".
      name: destination-folder-path
      required: true
    - description: The mailbox to which to move the item.
      name: destination-mailbox
      required: true
    - description: The mailbox from which to move the item (conventionally called the "target-mailbox", the target mailbox on which to run the command).
      name: source-mailbox
    - auto: PREDEFINED
      description: Whether the destination folder is a Public Folder. Default is "False".
      name: is-public
      predefined:
      - 'True'
      - 'False'
    description: Moves an item from one mailbox to different mailbox.
    name: ews-move-item-between-mailboxes
    outputs:
    - contextPath: EWS.Items.movedToMailbox
      description: The mailbox wo which the item was moved.
      type: string
    - contextPath: EWS.Items.movedToFolder
      description: The folder to which the item was moved.
      type: string
    - contextPath: EWS.Items.action
      description: The action taken on the item. The value will be "moved".
      type: string
  - arguments:
    - description: The mailbox on which to apply the search.
      name: target-mailbox
    - default: true
      defaultValue: AllItems
      description: The path of the folder to retrieve. If empty, will retrieve the folder "AllItems".
      name: folder-path
    - auto: PREDEFINED
      description: Whether the folder is a Public Folder. Default is "False".
      name: is-public
      predefined:
      - 'True'
      - 'False'
    description: Retrieves a single folder.
    name: ews-get-folder
    outputs:
    - contextPath: EWS.Folders.id
      description: Folder ID.
      type: string
    - contextPath: EWS.Folders.name
      description: Folder name.
      type: string
    - contextPath: EWS.Folders.changeKey
      description: Folder change key.
      type: string
    - contextPath: EWS.Folders.totalCount
      description: Total number of emails in the folder.
      type: number
    - contextPath: EWS.Folders.childrenFolderCount
      description: Number of sub-folders.
      type: number
    - contextPath: EWS.Folders.unreadCount
      description: Number of unread emails in the folder.
      type: number
  - arguments:
    - default: true
      description: Query to use to find emails.
      name: query
      required: true
    deprecated: true
    description: This command is deprecated. Use the o365-sc-start-search command from Security And Compliance V2 instead. Starts a compliance search.
    name: ews-o365-start-compliance-search
    outputs:
    - contextPath: EWS.ComplianceSearch.Name
      description: The name of the compliance search.
      type: string
    - contextPath: EWS.ComplianceSearch.Status
      description: The status of the compliance search.
      type: string
  - arguments:
    - default: true
      description: The name of the compliance search.
      name: search-name
      required: true
    - auto: PREDEFINED
      defaultValue: 'False'
      description: Whether to return only mailboxes which contain the email. Default is "False".
      name: show-only-recipients
      predefined:
      - 'True'
      - 'False'
    deprecated: true
    description: This command is deprecated. Use the o365-sc-get-search command Security And Compliance V2 instead. Returns the status and results of a compliance search.
    name: ews-o365-get-compliance-search
    outputs:
    - contextPath: EWS.ComplianceSearch.Status
      description: The status of the compliance search.
      type: Unknown
    - contextPath: EWS.ComplianceSearch.Results.Location
      description: The mailbox.
      type: String
    - contextPath: EWS.ComplianceSearch.Results.Item Count
      description: The number of emails found in the mailbox.
      type: Number
    - contextPath: EWS.ComplianceSearch.Results.Total Size
      description: Total number of emails in the mailbox.
      type: Number
  - arguments:
    - default: true
      description: The name of the compliance search.
      name: search-name
      required: true
    deprecated: true
    description: This command is deprecated. Use the o365-sc-new-search-action command from Security And Compliance V2. Purges the results found in the compliance search.
    name: ews-o365-purge-compliance-search-results
    outputs:
    - contextPath: EWS.ComplianceSearch.Status
      description: The status of the compliance search.
      type: string
  - arguments:
    - default: true
      description: The name of the compliance search.
      name: search-name
      required: true
    deprecated: true
    description: This command is deprecated. Use the o365-sc-remove-search command from Security And Compliance V2. Removes the compliance search.
    name: ews-o365-remove-compliance-search
    outputs:
    - contextPath: EWS.ComplianceSearch.Status
      description: The status of the compliance search.
      type: string
  - arguments:
    - default: true
      description: The name of the compliance search.
      name: search-name
      required: true
    deprecated: true
    description: This command is deprecated. Use the o365-sc-get-search-action command from Security And Compliance V2 instead .Checks the status of the purge operation on the compliance search.
    name: ews-o365-get-compliance-search-purge-status
    outputs:
    - contextPath: EWS.ComplianceSearch.Status
      description: The status of the compliance search.
      type: Unknown
  - description: Returns the auto-discovery information. Can be used to manually configure the Exchange Server.
    name: ews-get-autodiscovery-config
  - arguments:
    - description: Email address of the group to expand.
      name: email-address
      required: true
    - auto: PREDEFINED
      defaultValue: 'False'
      description: Whether to enable recursive expansion. Default is "False".
      name: recursive-expansion
      predefined:
      - 'True'
      - 'False'
    description: Expands a distribution list to display all members. By default, expands only first layer of the distribution list. If recursive-expansion is "True", the command expands nested distribution lists and returns all members.
    name: ews-expand-group
  - arguments:
    - description: A CSV list of item IDs.
      isArray: true
      name: item-ids
      required: true
    - auto: PREDEFINED
      defaultValue: read
      description: How to mark the item. Can be "read" or "unread". Default is "read".
      name: operation
      predefined:
      - read
      - unread
    - description: The mailbox on which to run the command. If empty, the command will be applied on the default mailbox.
      name: target-mailbox
    description: Marks items as read or unread.
    name: ews-mark-items-as-read
    outputs:
    - contextPath: EWS.Items.action
      description: The action that was performed on item.
      type: String
    - contextPath: EWS.Items.itemId
      description: The ID of the item.
      type: String
    - contextPath: EWS.Items.messageId
      description: The message ID of the item.
      type: String
  - arguments:
    - description: The item ID of item to upload as and EML file.
      name: item-id
      required: true
    - description: The mailbox in which this email was found. If empty, the default mailbox is used. Otherwise the user might require impersonation rights to this mailbox.
      name: target-mailbox
    description: Retrieves items by item ID and uploads it's content as eml file.
    name: ews-get-items-as-eml
    outputs:
    - contextPath: File.Size
      description: The size of the file.
      type: String
    - contextPath: File.SHA1
      description: The SHA1 hash of the file.
      type: String
    - contextPath: File.SHA256
      description: The SHA256 hash of the file.
      type: String
    - contextPath: File.SHA512
      description: The SHA512 hash of the file.
      type: String
    - contextPath: File.Name
      description: The name of the file.
      type: String
    - contextPath: File.SSDeep
      description: The SSDeep hash of the file.
      type: String
    - contextPath: File.EntryID
      description: EntryID of the file.
      type: String
    - contextPath: File.Info
      description: Information about the file.
      type: String
    - contextPath: File.Type
      description: The file type.
      type: String
    - contextPath: File.MD5
      description: The MD5 hash of the file.
      type: String
    - contextPath: File.Extension
      description: The extension of the file.
      type: String
  - arguments:
    - name: to
      required: true
      description: A CSV list of email addresses for the 'to' field.
    - name: cc
      description: A CSV list of email addresses for the 'cc' field.
    - name: bcc
      description: A CSV list of email addresses for the 'bcc' field.
    - name: subject
      required: true
      description: Subject for the email to be sent.
    - name: replyTo
      description: The email address specified in the 'reply to' field.
    - name: body
      description: The contents (body) of the email to send.
    - name: htmlBody
      description: HTML formatted content (body) of the email to be sent. This argument overrides the "body" argument.
    - name: attachIDs
      description: 'A CSV list of War Room entry IDs that contain files, and are used to attach files to the outgoing email. For example: attachIDs=15@8,19@8.'
      isArray: true
    - name: attachNames
      description: A CSV list of names of attachments to send. Should be the same number of elements as attachIDs.
      isArray: true
    - name: attachCIDs
      description: A CSV list of CIDs to embed attachments within the email itself.
      isArray: true
    - name: raw_message
      description: Raw email message from MimeContent type.
    - description: The email address from which to send mail.
      name: from
    description: Sends an email using EWS.
    name: send-mail
  - arguments:
    - name: inReplyTo
      required: true
      description: ID of the item to reply to.
    - name: to
      required: true
      description: A CSV list of email addresses for the 'to' field.
    - name: cc
      description: A CSV list of email addresses for the 'cc' field.
    - name: bcc
      description: A CSV list of email addresses for the 'bcc' field.
    - name: subject
      description: Subject for the email to be sent.
    - name: body
      description: The contents (body) of the email to be sent.
    - name: htmlBody
      description: HTML formatted content (body) of the email to be sent. This argument overrides the "body" argument.
    - name: renderBody
      description: Indicates whether to render the email body.
      auto: PREDEFINED
      predefined:
      - 'true'
      - 'false'
    - name: attachIDs
      description: 'A CSV list of War Room entry IDs that contain files, and are used to attach files to the outgoing email. For example: attachIDs=15@8,19@8.'
      isArray: true
    - name: attachNames
      description: A CSV list of names of attachments to send. Should be the same number of elements as attachIDDs.
      isArray: true
    - name: attachCIDs
      description: A CSV list of CIDs to embed attachments within the email itself.
      isArray: true
    - description: The email address from which to reply.
      name: from
    description: Replies to an email using EWS.
    name: reply-mail
<<<<<<< HEAD
  dockerimage: devdemisto/py-ews:5.1.0.79850
=======
  dockerimage: demisto/py-ews:5.0.3.82926
>>>>>>> 9ff52d7b
  isfetch: true
  runonce: false
  script: '-'
  subtype: python3
  type: python
tests:
- pyEWS_Test
- EWS V2 Send Mail Test
- EWS V2 Send Mail Test 2
- EWS Public Folders Test
defaultmapperin: EWS v2-mapper
defaultclassifier: EWS v2
fromversion: 5.0.0<|MERGE_RESOLUTION|>--- conflicted
+++ resolved
@@ -1015,11 +1015,7 @@
       name: from
     description: Replies to an email using EWS.
     name: reply-mail
-<<<<<<< HEAD
-  dockerimage: devdemisto/py-ews:5.1.0.79850
-=======
   dockerimage: demisto/py-ews:5.0.3.82926
->>>>>>> 9ff52d7b
   isfetch: true
   runonce: false
   script: '-'
