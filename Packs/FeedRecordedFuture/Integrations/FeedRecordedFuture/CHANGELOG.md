--- conflicted
+++ resolved
@@ -1,6 +1,2 @@
 ## [Unreleased]
-<<<<<<< HEAD
--
-=======
-Fixed an issue with the integration's indicator fields mapping.
->>>>>>> 3d272560
+Fixed an issue with the integration's indicator fields mapping.