--- conflicted
+++ resolved
@@ -301,7 +301,7 @@
       os.rename(filename, demisto.investigation()['id'] + '_' + temp)
       return {'Contents': '', 'ContentsFormat': formats['text'], 'Type': entryTypes['file'],
           'File': saveFilename if saveFilename else filename, 'FileID': temp}
-      
+
 
   def flattenRow(rowDict):
       return {k: formatCell(rowDict[k]) for k in rowDict}
@@ -497,8 +497,6 @@
       elem = internal_to_elem(json_data, factory)
       return ET.tostring(elem)
 
-<<<<<<< HEAD
-=======
   # return 'md5', 'sha1', 'sha256' or 'Unknown' upon the given hash file
   def get_hash_type(hash_file):
       hash_len = len(hash_file)
@@ -525,34 +523,15 @@
       return True
 
   # Constants for common merge paths
->>>>>>> 2f2d9fd7
   outputPaths = {
     'file': 'File(val.MD5 && val.MD5 == obj.MD5 || val.SHA1 && val.SHA1 == obj.SHA1 || val.SHA256 && val.SHA256 == obj.SHA256)',
     'ip': 'IP(val.Address && val.Address == obj.Address)',
     'url': 'URL(val.Data && val.Data == obj.Data)',
     'domain': 'Domain(val.Name && val.Name == obj.Name)',
-<<<<<<< HEAD
-    'cve': 'CVE(val.ID && val.ID == obj.ID)'
-  }
-
-  # return hash type(md5,sha1,sha256 or Unknown) by hash length)
-  def get_hash_type(hash_file):
-    hash_len = len(hash_file)
-    if (hash_len == 32):
-      return 'md5'
-    elif (hash_len == 40):
-      return 'sha1'
-    elif (hash_len == 64):
-      return 'sha256'
-    else:
-      return 'Unknown'
-
-=======
     'cve': 'CVE(val.ID && val.ID == obj.ID)',
     'email': 'Account.Email(val.Address && val.Address == obj.Address)'
   }
 
->>>>>>> 2f2d9fd7
 type: python
 tags:
 - infra
@@ -562,8 +541,4 @@
 scripttarget: 0
 dependson: {}
 timeout: 0s
-<<<<<<< HEAD
-releaseNotes: "-"
-=======
-releaseNotes: "Add function to create file result from existing file"
->>>>>>> 2f2d9fd7
+releaseNotes: "Add function to create file result from existing file"