[tool.poetry]
name = "content"
version = "0.1.0"
description = "Cortex XSOAR content"
authors = ["Cortex XSOAR"]
license = "MIT"

[tool.poetry.dependencies]
python = "^3.8,<3.11"
defusedxml = "^0.7.1"

[tool.poetry.group.dev.dependencies]
<<<<<<< HEAD
demisto-sdk = "1.24.0"
requests = "^2.22.0"
pre-commit = "^2.20.0"
=======
demisto-sdk = "1.25.0"
requests = "^2.22.0"
pre-commit = "^3.5.0"
>>>>>>> ae29c3ad
google-cloud-compute = "^1.8.0"
dateparser = "^1.1.8"

[tool.poetry.group.linters.dependencies]
mypy = "^0.982"
flake8 = "^4.0.1"
ruff = "^0.0.264"

[tool.poetry.group.testing.dependencies]
pytest = "^7.1.2"
requests-mock = "^1.9.3"
pytest-mock = "^3.7.0"
freezegun = "^1.1.0"
mock-open = "^1.4.0"

# If mypy requires for a `types-*` package, add it here with `poetry add --group typing <package>`
[tool.poetry.group.typing.dependencies]
types-python-dateutil = "^2.8.19.3"
types-tqdm = "^4.66.0.2"
boto3-stubs = { extras = [
    "accessanalyzer",
    "acm",
    "athena",
    "cloudtrail",
    "dynamodb",
    "ec2",
    "guardduty",
    "iam",
    "lambda",
    "logs",
    "network-firewall",
    "route53",
    "s3",
    "sagemaker-runtime",
    "secretsmanager",
    "securityhub",
    "sns",
    "sqs",
    "ssm",
    "wafv2",
], version = "^1.28.31" }

[tool.poetry.group.native]
# This is the python dependencies from the py3-native docker image.
# See https://github.com/demisto/dockerfiles/blob/master/docker/py3-native/pyproject.toml
optional = true

[tool.poetry.group.native.dependencies]
opensearch_dsl = "*"
aiohttp = "*"
python-magic = "*"
pan-os-python = "*"
pdf2image = "*"
bs4 = "*"
lxml = "*"
chardet = "*"
six = "*"
pygments = "*"
numpy = "*"
scikit-learn = "*"
nltk = "*"
pandas = "*"
urllib3 = "*"
python-docx = "*"
enum34 = "*"
pypdf2 = "*"
pikepdf = "*"
boto3 = "*"
msal = "*"
cryptography = "*"
tzlocal = "*"
defusedxml = "*"
isodate = "*"
future = "*"
idna = "*"
pycparser = "*"
cffi = "*"
asn1crypto = "*"
certifi = "*"
cached-property = "*"
phrases-case = "*"
pyvirtualdisplay = "*"
parse-emails = "*"
slack-sdk = { extras = ["optional"], version = "*" }
pyjwt = { extras = ["crypto"], version = "*" }
google-api-python-client = "*"
exchangelib = "*"
requests-oauthlib = "*"
oauthlib = "*"
requests-ntlm = "*"
oauth2client = "*"
dill = "*"
eli5 = "*"
packaging = "*"
rtfde = "*"
webdriver-manager = "*"
selenium = "*"
cymruwhois = "*"
simplejson = "*"
networkx = "*"
slackclient = "*"
dpkt = "*"
aiodns = "*"
pysocks = "^1.7.0"                                   # must be 1.7.0 or above, cause 1.6.8 doesn't work on python 3.10
jbxapi = "*"
python-whois = "*"
ipwhois = "*"
edgegrid-python = "*"
tldextract = "*"

[tool.poetry.group.ci]
optional = true

[tool.poetry.group.ci.dependencies]
blessings = "^1.7"
coloredlogs = "^15.0.1"
pandas = "^1.3.3"
prettytable = "^3.2.0"
pyspellchecker = "^0.6.2"
sendgrid = "^6.6.0"
slack_sdk = "^3.11.2"
timeout_decorator = "^0.5.0"
ujson = "^5.1.0"
yamlordereddictloader = "^0.4.0"
parinx = { git = "https://github.com/npsolve/parinx.git", rev = "6493798ceba8089345d970f71be4a896eb6b081d" }
python-gitlab = "^3.0.0"
PyGithub = "^1.54.1"
ansible-runner = "^2.2.0"
paramiko = "^2.11.0"
scp = "^0.14.5"
humanize = "^4.7.0"
boto3 = "^1.23.5"
jsonschema = "^4.6.0"
google-cloud-bigquery = "^3.2.0"
db-dtypes = "^1.0.1"
google-cloud-secret-manager = "^2.13.0"
json5 = "^0.9.10"
tqdm = "^4.66.1"
tabulate = ">=0.8.9,<0.10.0"
jira = "^3.5.2"
junitparser = "^3.1.0"
tenacity = "^8.2.3"

[tool.ruff]
select = [
    "B002", # unary-prefix-increment
    "B003", # assignment-to-os-environ
    "B004", # unreliable-callable-check
    "B005", # strip-with-multi-characters
    "B007", # unused-loop-control-variable
    "B009", # get-attr-with-constant
    "B010", # set-attr-with-constant
    "B011", # assert-false
    "B013", # redundant-tuple-in-exception-handler
    "B014", # duplicate-handler-exception
    "B015", # useless-comparison
    "B016", # cannot-raise-literal
    "B018", # useless-expression
    "B020", # loop-variable-overrides-iterator
    "B021", # f-string-docstring
    "B022", # useless-contextlib-suppress
    "B023", # function-uses-loop-variable
    "B025", # duplicate-try-block-exception
    "B027", # empty-method-without-abstract-decorator
    "B028", # no-explicit-stacklevel
    "B029", # except-with-empty-tuple
    "B030", # except-with-non-exception-classes
    "B031", # reuse-of-groupby-generator
    "B032", # unintentional-type-annotation

    "C400", # unnecessary-generator-list
    "C401", # unnecessary-generator-set
    "C402", # unnecessary-generator-dict
    "C403", # unnecessary-list-comprehension-set
    "C404", # unnecessary-list-comprehension-dict
    "C405", # unnecessary-literal-set
    "C406", # unnecessary-literal-dict
    "C408", # unnecessary-collection-call
    "C409", # unnecessary-literal-within-tuple-call
    "C410", # unnecessary-literal-within-list-call
    "C411", # unnecessary-list-call
    "C413", # unnecessary-call-around-sorted
    "C414", # unnecessary-double-cast-or-process
    "C415", # unnecessary-subscript-reversal
    "C416", # unnecessary-comprehension
    "C417", # unnecessary-map
    "C418", # unnecessary-literal-within-dict-call
    "C419", # unnecessary-comprehension-any-all

    "E101", # mixed-spaces-and-tabs
    "E401", # multiple-imports-on-one-line
    "E501", # line-too-long
    "E701", # multiple-statements-on-one-line-colon
    "E702", # multiple-statements-on-one-line-semicolon
    "E703", # useless-semicolon
    "E711", # none-comparison
    "E712", # true-false-comparison
    "E713", # not-in-test
    "E714", # not-is-test
    "E721", # type-comparison
    "E722", # bare-except
    "E731", # lambda-assignment
    "E741", # ambiguous-variable-name
    "E742", # ambiguous-class-name
    "E743", # ambiguous-function-name
    "E902", # io-error
    "E999", # syntax-error

    "F401", # unused-import
    "F402", # import-shadowed-by-loop-var
    "F404", # late-future-import
    "F406", # undefined-local-with-nested-import-star-usage
    "F407", # future-feature-not-defined
    "F501", # percent-format-invalid-format
    "F502", # percent-format-expected-mapping
    "F503", # percent-format-expected-sequence
    "F504", # percent-format-extra-named-arguments
    "F505", # percent-format-missing-argument
    "F506", # percent-format-mixed-positional-and-named
    "F507", # percent-format-positional-count-mismatch
    "F508", # percent-format-star-requires-sequence
    "F509", # percent-format-unsupported-format-character
    "F521", # string-dot-format-invalid-format
    "F522", # string-dot-format-extra-named-arguments
    "F523", # string-dot-format-extra-positional-arguments
    "F524", # string-dot-format-missing-arguments
    "F525", # string-dot-format-mixing-automatic
    "F541", # f-string-missing-placeholders
    "F601", # multi-value-repeated-key-literal
    "F602", # multi-value-repeated-key-variable
    "F621", # expressions-in-star-assignment
    "F622", # multiple-starred-expressions
    "F631", # assert-tuple
    "F632", # is-literal
    "F633", # invalid-print-syntax
    "F634", # if-tuple
    "F701", # break-outside-loop
    "F702", # continue-outside-loop
    "F704", # yield-outside-function
    "F706", # return-outside-function
    "F707", # default-except-not-last
    "F722", # forward-annotation-syntax-error
    "F811", # redefined-while-unused
    "F821", # undefined-name
    "F822", # undefined-export
    "F823", # undefined-local
    "F841", # unused-variable
    "F842", # unused-annotation
    "F901", # raise-not-implemented

    "G010", # logging-warn
    "G101", # logging-extra-attr-clash
    "G201", # logging-exc-info
    "G202", # logging-redundant-exc-info

    "ISC001", # single-line-implicit-string-concatenation

    "N804", # invalid-first-argument-name-for-class-method
    "N805", # invalid-first-argument-name-for-method
    "N807", # dunder-function-name
    "N999", # invalid-module-name

    "NPY001", # numpy-deprecated-type-alias

    "PD002", # pandas-use-of-inplace-argument
    "PD007", # pandas-use-of-dot-ix
    "PD008", # pandas-use-of-dot-at
    "PD009", # pandas-use-of-dot-iat
    "PD010", # pandas-use-of-dot-pivot-or-unstack
    "PD012", # pandas-use-of-dot-read-table
    "PD013", # pandas-use-of-dot-stack
    "PD015", # pandas-use-of-pd-merge

    "PGH001", # eval
    "PGH002", # deprecated-log-warn

    "PIE790", # unnecessary-pass
    "PIE794", # duplicate-class-field-definition
    "PIE796", # non-unique-enums
    "PIE807", # reimplemented-list-builtin
    "PIE810", # multiple-starts-ends-with

    "PLC0414", # useless-import-alias
    "PLC3002", # unnecessary-direct-lambda-call

    "PLE0100", # yield-in-init
    "PLE0101", # return-in-init
    "PLE0116", # continue-in-finally
    "PLE0117", # nonlocal-without-binding
    "PLE0118", # load-before-global-declaration
    "PLE0302", # unexpected-special-method-signature
    "PLE0604", # invalid-all-object
    "PLE0605", # invalid-all-format
    "PLE1142", # await-outside-async
    "PLE1205", # logging-too-many-args
    "PLE1206", # logging-too-few-args
    "PLE1307", # bad-string-format-type
    "PLE1310", # bad-str-strip-call
    "PLE1507", # invalid-envvar-value
    "PLE2502", # bidirectional-unicode
    "PLE2510", # invalid-character-backspace
    "PLE2512", # invalid-character-sub
    "PLE2513", # invalid-character-esc
    "PLE2514", # invalid-character-nul
    "PLE2515", # invalid-character-zero-width-space

    "PLR0133", # comparison-of-constant
    "PLR0206", # property-with-parameters
    "PLR0402", # manual-from-import
    "PLR1701", # repeated-isinstance-calls
    "PLR1711", # useless-return
    "PLR1722", # sys-exit-alias

    "PLW0120", # useless-else-on-loop
    "PLW0129", # assert-on-string-literal
    "PLW0711", # binary-op-exception
    "PLW1508", # invalid-envvar-default

    "PT009", # pytest-unittest-assertion
    "PT010", # pytest-raises-without-exception
    "PT013", # pytest-incorrect-pytest-import
    "PT015", # pytest-assert-always-false
    "PT018", # pytest-composite-assertion
    "PT022", # pytest-useless-yield-fixture
    "PT024", # pytest-unnecessary-asyncio-mark-on-fixture
    "PT025", # pytest-erroneous-use-fixtures-on-fixture
    "PT026", # pytest-use-fixtures-without-parameters

    "PTH102", # os-mkdir
    "PTH105", # pathlib-replace
    "PTH106", # os-rmdir
    "PTH114", # os-path-islink
    "PTH115", # os-readlink
    "PTH116", # os-stat
    "PTH117", # os-path-isabs
    "PTH121", # os-path-samefile
    "PTH124", # py-path

    "RET501", # unnecessary-return-none
    "RET502", # implicit-return-value
    "RET503", # implicit-return
    "RET508", # superfluous-else-break

    "RSE102", # unnecessary-paren-on-raise-exception

    "RUF001", # ambiguous-unicode-character-string
    "RUF006", # asyncio-dangling-task
    "RUF007", # pairwise-over-zipped
    "RUF008", # mutable-dataclass-default
    "RUF009", # function-call-in-dataclass-default-argument

    "S102", # exec-builtin
    "S103", # bad-file-permissions
    "S302", # suspicious-marshal-usage
    "S306", # suspicious-mktemp-usage
    "S307", # suspicious-eval-usage
    "S312", # suspicious-telnet-usage
    "S313", # suspicious-xmlc-element-tree-usage
    "S315", # suspicious-xml-expat-reader-usage
    "S316", # suspicious-xml-expat-builder-usage
    "S317", # suspicious-xml-sax-usage
    "S319", # suspicious-xml-pull-dom-usage
    "S321", # suspicious-ftp-lib-usage
    "S323", # suspicious-unverified-context-usage
    "S506", # unsafe-yaml-load
    "S508", # snmp-insecure-version
    "S509", # snmp-weak-cryptography
    "S602", # subprocess-popen-with-shell-equals-true
    "S604", # call-with-shell-equals-true
    "S605", # start-process-with-a-shell
    "S606", # start-process-with-no-shell
    "S612", # logging-config-insecure-listen
    "S701", # jinja2-autoescape-false

    "SIM101", # duplicate-isinstance-call
    "SIM102", # collapsible-if
    "SIM103", # needless-bool
    "SIM107", # return-in-try-except-finally
    "SIM109", # compare-with-tuple
    "SIM110", # reimplemented-builtin
    "SIM117", # multiple-with-statements
    "SIM118", # in-dict-keys
    "SIM201", # negate-equal-op
    "SIM202", # negate-not-equal-op
    "SIM208", # double-negation
    "SIM210", # if-expr-with-true-false
    "SIM211", # if-expr-with-false-true
    "SIM212", # if-expr-with-twisted-arms
    "SIM220", # expr-and-not-expr
    "SIM221", # expr-or-not-expr
    "SIM222", # expr-or-true
    "SIM223", # expr-and-false
    "SIM300", # yoda-conditions
    "SIM401", # if-else-block-instead-of-dict-get
    "SIM910", # dict-get-with-none-default

    "T201", # print
    "T203", # p-print

    "TID252", # relative-imports

    "UP001", # useless-metaclass-type
    "UP003", # type-of-primitive
    "UP004", # useless-object-inheritance
    "UP005", # deprecated-unittest-alias
    "UP006", # non-pep585-annotation
    "UP007", # non-pep604-annotation
    "UP008", # super-call-with-parameters
    "UP009", # utf8-encoding-declaration
    "UP010", # unnecessary-future-import
    "UP011", # lru-cache-without-parameters
    "UP012", # unnecessary-encode-utf8
    "UP013", # convert-typed-dict-functional-to-class
    "UP014", # convert-named-tuple-functional-to-class
    "UP015", # redundant-open-modes
    "UP017", # datetime-timezone-utc
    "UP018", # native-literals
    "UP019", # typing-text-str-alias
    "UP020", # open-alias
    "UP021", # replace-universal-newlines
    "UP022", # replace-stdout-stderr
    "UP023", # deprecated-c-element-tree
    "UP024", # os-error-alias
    "UP025", # unicode-kind-prefix
    "UP026", # deprecated-mock-import
    "UP027", # unpacked-list-comprehension
    "UP028", # yield-in-for-loop
    "UP029", # unnecessary-builtin-import
    "UP030", # format-literals
    "UP031", # printf-string-formatting
    "UP032", # f-string
    "UP033", # lru-cache-with-maxsize-none
    "UP034", # extraneous-parentheses
    "UP035", # deprecated-import
    "UP036", # outdated-version-block
    "UP037", # quoted-annotation
    "UP038", # non-pep604-isinstance

    "YTT101", # sys-version-slice3
    "YTT102", # sys-version2
    "YTT103", # sys-version-cmp-str3
    "YTT201", # sys-version-info0-eq3
    "YTT202", # six-py3
    "YTT203", # sys-version-info1-cmp-int
    "YTT204", # sys-version-info-minor-cmp-int
    "YTT301", # sys-version0
    "YTT302", # sys-version-cmp-str10
    "YTT303", # sys-version-slice
]
ignore = [
    "E402", # module-import-not-at-top-of-file

    "F403", # undefined-local-with-import-star
    "F405", # undefined-local-with-import-star-usage

    "W605", # invalid-escape-sequence
]
extend-exclude = ["CommonServerPython", "test_data"]

unfixable = [
    "RUF001"  # ambiguous-unicode-character-string
]

line-length = 130
target-version = "py310"
src = [
    "Packs/Base/Scripts/CommonServerPython",
    "Tests/demistomock",
    "Packs/ApiModules/Scripts/*",
]

[tool.ruff.per-file-ignores]
"**/*_test.py" = []
# Ignore any Python update in ApiModules, until we can proprtly determine their desired version.
"**/*ApiModule.py"  = [ "UP" ]

[tool.mypy]
python_version = "3.10"
check_untyped_defs = true
ignore_missing_imports = true
namespace_packages = true
show_error_codes = true
follow_imports = "silent"
pretty = true
allow_redefinition = true
exclude = [
    "test_data",
    "tests_data",
    ".venv",
    ".*_test.py$",
    "test_.*.py",
    "infrastructure_tests",
    "CommonServerPython.py",
    "demistomock.py",
]

[tool.autopep8]
max_line_length = 130

[tool.pytest]
<<<<<<< HEAD
junit_family = "xunit1"
=======
asyncio_mode = "auto"

[tool.coverage.run]
relative_files = true
omit = ["*/test_data/*", "*_test.py", "demistomock.py", "conftest.py", "**/conftest.py"]
>>>>>>> ae29c3ad

[build-system]
requires = ["poetry-core>=1.0.0"]
build-backend = "poetry.core.masonry.api"<|MERGE_RESOLUTION|>--- conflicted
+++ resolved
@@ -10,15 +10,9 @@
 defusedxml = "^0.7.1"
 
 [tool.poetry.group.dev.dependencies]
-<<<<<<< HEAD
-demisto-sdk = "1.24.0"
-requests = "^2.22.0"
-pre-commit = "^2.20.0"
-=======
 demisto-sdk = "1.25.0"
 requests = "^2.22.0"
 pre-commit = "^3.5.0"
->>>>>>> ae29c3ad
 google-cloud-compute = "^1.8.0"
 dateparser = "^1.1.8"
 
@@ -519,15 +513,11 @@
 max_line_length = 130
 
 [tool.pytest]
-<<<<<<< HEAD
-junit_family = "xunit1"
-=======
 asyncio_mode = "auto"
 
 [tool.coverage.run]
 relative_files = true
 omit = ["*/test_data/*", "*_test.py", "demistomock.py", "conftest.py", "**/conftest.py"]
->>>>>>> ae29c3ad
 
 [build-system]
 requires = ["poetry-core>=1.0.0"]
