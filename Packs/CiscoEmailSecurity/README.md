--- conflicted
+++ resolved
@@ -1,20 +1,12 @@
 # Cisco Email Security
-<<<<<<< HEAD
-This pack includes Cortex XSIAM content. 
-=======
 This pack includes Cortex XSIAM content.
 <~XSIAM> 
->>>>>>> d4e42467
 ## Configuration on Server Side
 You need to configure CISCO ESA to forward Syslog messages in CEF format [Documentation](https://docs.ces.cisco.com/docs/single-log-line-sll#sll-log-example).
 
 Open Cisco ESA UI, and follow these instructions:
 1. Under **System Administration** go to **Log Subscriptions**.
-<<<<<<< HEAD
-2. Press on **Add Log Subscription**.
-=======
 2. Click **Add Log Subscription**.
->>>>>>> d4e42467
 3. Select the log type as **Consolidated Event Logs**.
 4. Select the fields that you want in the consolidated event log.
 5. Select a log retrieval mechanism for the log subscription.
@@ -34,9 +26,5 @@
 2. Right-click, and select **Syslog Collector** > **Configure**.
 3. When configuring the Syslog Collector, set the following values:
    - vendor as vendor - cisco
-<<<<<<< HEAD
    - product as product - esa
-=======
-   - product as product - esa
-</~XSIAM>
->>>>>>> d4e42467
+</~XSIAM>