--- conflicted
+++ resolved
@@ -1156,12 +1156,8 @@
             "playbookID": "File Enrichment - Generic Test"
         },
         {
-<<<<<<< HEAD
             "integrations": "Symantec Deepsight Intelligence",
             "playbookID": "Symantec Deepsight Test"
-=======
-            "playbookID": "ExtractDomainFromEmailTest"
->>>>>>> 3fcc6029
         }
     ],
     "skipped_tests": {
